--- conflicted
+++ resolved
@@ -1,11 +1,6 @@
 # set default build target
 [build]
 target = "riscv64gc-unknown-none-elf"
-<<<<<<< HEAD
-[profile.release]
-debug = true 
-=======
 
 [profile.release]
-debug = true
->>>>>>> 40d4a9be
+debug = true