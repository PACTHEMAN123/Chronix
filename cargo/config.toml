# set default build target
[build]
target = "riscv64gc-unknown-none-elf"
<<<<<<< HEAD
=======

>>>>>>> eeb9035f
[profile.release]
debug = true<|MERGE_RESOLUTION|>--- conflicted
+++ resolved
@@ -1,9 +1,6 @@
 # set default build target
 [build]
 target = "riscv64gc-unknown-none-elf"
-<<<<<<< HEAD
-=======
 
->>>>>>> eeb9035f
 [profile.release]
 debug = true