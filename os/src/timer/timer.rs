--- conflicted
+++ resolved
@@ -2,12 +2,8 @@
 use core::{cmp::Reverse, task::Waker, time::Duration};
 extern crate alloc;
 use alloc::{boxed::Box, collections::BinaryHeap};
-<<<<<<< HEAD
-use crate::info;
-=======
 use log::info;
 
->>>>>>> 5d104fe1
 use super::get_current_time_duration;
 use spin::Lazy;
 use crate::sync::mutex::SpinNoIrqLock;
@@ -114,9 +110,6 @@
         while let Some(timer) = timers.peek() {
             let current_time = get_current_time_duration();
             if current_time >= timer.0.expire {
-<<<<<<< HEAD
-                //info!("[Timer Manager] there is a timer expired, current:{:?}, expire:{:?}",current_time,timer.0.expire);
-=======
                 log::trace!("timers len {}", timers.len());
                 
                 
@@ -126,7 +119,6 @@
                     timer.0.expire
                 );
                   
->>>>>>> 5d104fe1
                 let timer = timers.pop().unwrap().0;
                 if let Some(new_timer) = timer.callback() {
                     timers.push(Reverse(new_timer));
