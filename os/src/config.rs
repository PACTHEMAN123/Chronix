--- conflicted
+++ resolved
@@ -1,11 +1,7 @@
 //! Constants used in rCore
 #[allow(unused)]
 
-<<<<<<< HEAD
 pub const USER_STACK_SIZE: usize = 1024 * 1024 * 8;
-=======
-pub const USER_STACK_SIZE: usize = 4096 * 16;   // it can be very large, because of lazy allocation
->>>>>>> 82459e0a
 pub const KERNEL_STACK_SIZE: usize = 4096 * 16;
 pub const KERNEL_HEAP_SIZE: usize = 0x30_00000;
 pub const KERNEL_ADDR_OFFSET: usize = 0xffff_ffc0_0000_0000;
