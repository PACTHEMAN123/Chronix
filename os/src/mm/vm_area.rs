--- conflicted
+++ resolved
@@ -3,11 +3,9 @@
 use alloc::{collections::btree_map::{BTreeMap, Keys}, sync::Arc};
 use log::info;
 
-<<<<<<< HEAD
-use crate::{arch::riscv64::sfence_vma_vaddr, config::{KERNEL_ADDR_OFFSET, KERNEL_STACK_BOTTOM, KERNEL_STACK_SIZE, KERNEL_STACK_TOP, PAGE_SIZE}};
-=======
-use crate::{arch::riscv64::sfence_vma_vaddr, config::{KERNEL_ADDR_OFFSET, PAGE_SIZE}, mm::PageTableEntry};
->>>>>>> 3ba1fa52
+use crate::arch::riscv64::sfence_vma_vaddr; 
+use crate::config::{KERNEL_ADDR_OFFSET, KERNEL_STACK_SIZE, PAGE_SIZE};
+use crate::mm::PageTableEntry;
 
 use super::{frame_alloc, frame_allocator::frame_alloc_clean, page_table::{PTEFlags, PageTable}, vm_space::PageFaultAccessType, FrameTracker, PhysAddr, PhysPageNum, VirtAddr, VirtPageNum};
 use bitflags::bitflags;
@@ -514,7 +512,7 @@
             KernelVmAreaType::Rodata |
             KernelVmAreaType::Text => self.map_range_highly(page_table, range_vpn),
             KernelVmAreaType::KernelStack => {
-                self.map_range_to(page_table, PhysPageNum(self.start_vpn().0 & (KERNEL_ADDR_OFFSET >> 12)), VirtAddr(KERNEL_STACK_BOTTOM).ceil()..VirtAddr(KERNEL_STACK_TOP).floor());
+                self.map_range_and_alloc_frames(page_table, range_vpn);
             },
         }
     }
