--- conflicted
+++ resolved
@@ -114,16 +114,6 @@
             .alloc(1)
             .map(FrameTracker::new)
     }
-<<<<<<< HEAD
-}
-
-#[allow(unused)]
-/// allocate a frame
-pub fn frame_alloc_clean() -> Option<FrameTracker> {
-    frame_alloc().map(|f| { f.ppn.get_bytes_array().fill(0); f })
-}
-
-=======
 }
 
 #[allow(unused)]
@@ -132,7 +122,6 @@
     frame_alloc().map(|f| { f.ppn.to_kern().get_bytes_array().fill(0); f })
 }
 
->>>>>>> f2c3323c
 
 /// deallocate a frame
 pub fn frame_dealloc(ppn: PhysPageNum) {
