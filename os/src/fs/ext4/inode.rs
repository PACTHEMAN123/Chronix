--- conflicted
+++ resolved
@@ -99,7 +99,6 @@
 
     fn read_page_at(self: Arc<Self>, offset: usize) -> Option<Arc<Page>> {
         let page_cache = self.cache();
-<<<<<<< HEAD
         let file = self.file.exclusive_access();
         let size = {
             let path = file.get_path();
@@ -108,12 +107,6 @@
             file.file_close().unwrap();
             fsize
         };
-=======
-        
-        let file = self.file.exclusive_access();
-        let _r = file.file_open(&file.get_path().to_str().unwrap(), O_RDONLY);
-        let size = file.file_size() as usize;
->>>>>>> b29cac78
         if offset >= size {
             info!("[Ext4 INode]: read_page_at: reach EOF, offset: {} size: {}", offset, size);
             return None;
@@ -364,7 +357,6 @@
     fn getattr(&self) -> Kstat {
         let inner = self.inner();
         let file = self.file.exclusive_access();
-<<<<<<< HEAD
         let ty = file.get_type();
 
         let size = if ty == InodeTypes::EXT4_DE_REG_FILE {
@@ -378,11 +370,6 @@
             0
         };
         info!("file size: {}", size);
-=======
-        let path = file.get_path();
-        let _r = file.file_open(&path.to_str().unwrap(), O_RDONLY);
-        let size = file.file_size() as usize;
->>>>>>> b29cac78
         Kstat {
             st_dev: 0,
             st_ino: inner.ino as u64,
