//! Pipe file system
//! pipe is at the level of inode
//! every pipe has a Read File and Write File

use core::future::Future;
use core::task::{Poll, Waker};

use alloc::{boxed::Box, collections::vec_deque::VecDeque, sync::Arc, vec::Vec};
use async_trait::async_trait;
use log::info;

use super::vfs::InodeInner;
use crate::processor::context::SumGuard;
use crate::{mm::UserBuffer, sync::mutex::{SpinNoIrq, SpinNoIrqLock}, utils::RingBuffer};
use crate::fs::vfs::{File, FileInner};

/// a Pipe 
pub struct Pipe {
    write_close: bool,
    read_close: bool,
    ring_buffer: Arc<SpinNoIrqLock<RingBuffer>>,
    read_waker: VecDeque<Waker>,
    write_waker: VecDeque<Waker>,
}

impl Pipe {
    /// create a fix size pipe
    pub fn new(capacity: usize) -> Self {
        Self {
            write_close: false,
            read_close: false,
            ring_buffer: Arc::new(SpinNoIrqLock::new(RingBuffer::new(capacity))),
            read_waker: VecDeque::new(),
            write_waker: VecDeque::new(),
        }
    }
}


/// Pipe File
/// we dont need to use FileInner cuz it dont need a inode
pub struct PipeFile {
    pipe: Arc<SpinNoIrqLock<Pipe>>,
    buffer: Arc<SpinNoIrqLock<RingBuffer>>,
    operate: bool,
}

impl PipeFile {
    fn new(pipe: Arc<SpinNoIrqLock<Pipe>>, is_reader: bool) -> Arc<Self> {
        let buffer = pipe.lock().ring_buffer.clone();
        if is_reader {
            info!("create a new reader");
            Arc::new(Self {
                pipe: pipe.clone(),
                buffer: buffer,
                operate: true,
            })
        } else {
            info!("create a new writer");
            Arc::new(Self {
                pipe: pipe.clone(),
                buffer: buffer,
                operate: false,
            })
        }
    }
}

#[async_trait]
impl File for PipeFile {
    fn file_inner(&self) -> &FileInner {
        panic!("[PipeFile] inner dont exist!");
    }

    fn readable(&self) -> bool {
        self.operate
    }

    fn writable(&self) -> bool {
        !self.operate
    }

    async fn read(&self, buf: &mut [u8]) -> usize {
        assert!(self.readable());
        // info!("[Pipe]: start to read {} bytes", buf.len());
        // create a read future
        let read_size = PipeReadFuture::new(self.buffer.clone(), buf, self.pipe.clone()).await;
        // wake up the writer
        let mut pipe = self.pipe.lock();
        if let Some(waker) = pipe.write_waker.pop_front() {
            waker.wake();
        }
        read_size
    }

    async fn write(&self, buf: &[u8]) -> usize {
        assert!(self.writable());
        //info!("[Pipe]: start to write {} bytes", buf.len());
        // create a write future
        let write_size = PipeWriteFuture::new(self.buffer.clone(), buf, self.pipe.clone()).await;
        // wake up the reader
        //info!("start to wake the reader");
        let mut pipe = self.pipe.lock();
        if let Some(waker) = pipe.read_waker.pop_front() {
            waker.wake();
        }
        write_size
    }
}

impl Drop for PipeFile {
    fn drop(&mut self) {
        let mut pipe = self.pipe.lock();
        if self.operate == true {
            // drop reader
            pipe.read_close = true;
            // wake up all waiting writers
            while let Some(waker) = pipe.write_waker.pop_front() {
                waker.wake();
            }
        } else {
            // drop writer
            pipe.write_close = true;
            // wake up all waiting readers
            while let Some(waker) = pipe.read_waker.pop_front() {
                waker.wake()
            }
        }
    }
}

/// read future
struct PipeReadFuture<'a> {
    buffer: Arc<SpinNoIrqLock<RingBuffer>>,
    user_buf: &'a mut [u8],
    already_put: usize,
    pipe: Arc<SpinNoIrqLock<Pipe>>,
}

impl<'a> PipeReadFuture<'a> {
    pub fn new(
        ringbuf: Arc<SpinNoIrqLock<RingBuffer>>,
        user_buf: &'a mut [u8],
        pipe: Arc<SpinNoIrqLock<Pipe>>,
    ) -> Self {
        Self {
            buffer: ringbuf,
            user_buf: user_buf,
            already_put: 0,
            pipe: pipe,
        }
    }
}

impl<'a> Future for PipeReadFuture<'a> {
    type Output = usize;
    fn poll(self: core::pin::Pin<&mut Self>, cx: &mut core::task::Context<'_>) -> Poll<Self::Output> {
        let _sum_guard = SumGuard::new();

        if self.user_buf.len() == 0 {
            return Poll::Ready(0);
        }

        let this = unsafe { self.get_unchecked_mut() };
        let mut ring_buf = this.buffer.lock();
        // trying to read
<<<<<<< HEAD
        log::debug!("[PipeReadFuture]: read");
=======
        // info!("[PipeReadFuture]: read to {:#x}", &this.user_buf[0] as *const u8 as usize);
>>>>>>> a406df60
        let read_size: usize = ring_buf.read(this.user_buf);
        this.already_put += read_size;
        if read_size == 0 {
            if this.pipe.lock().write_close {
                //info!("[PipeWriteFuture]: all write closed");
                return Poll::Ready(this.already_put);
            } else {
                //info!("[PipeWriteFuture]: nothing to read, waiting");
                this.pipe.lock().read_waker.push_back(cx.waker().clone());
                return Poll::Pending;
            }
        } 
        //info!("[PipeWriteFuture]: write {} in a time", total_read_size);
        return Poll::Ready(this.already_put);
    }
}

/// write future
struct PipeWriteFuture<'a> {
    buffer: Arc<SpinNoIrqLock<RingBuffer>>,
    user_buf: &'a [u8],
    already_put: usize,
    pipe: Arc<SpinNoIrqLock<Pipe>>,
}

impl<'a> PipeWriteFuture<'a> {
    pub fn new(
        ringbuf: Arc<SpinNoIrqLock<RingBuffer>>,
        user_buf: &'a [u8],
        pipe: Arc<SpinNoIrqLock<Pipe>>
    ) -> Self {
        Self {
            buffer: ringbuf,
            user_buf: user_buf,
            already_put: 0,
            pipe: pipe,
        }
    }
}

impl<'a> Future for PipeWriteFuture<'a> {
    type Output = usize;
    fn poll(self: core::pin::Pin<&mut Self>, cx: &mut core::task::Context<'_>) -> Poll<Self::Output> {
        let _sum_guard = SumGuard::new();

        if self.user_buf.len() == 0 {
            return Poll::Ready(0);
        }

        let this = unsafe { self.get_unchecked_mut() };
        let mut ring_buf = this.buffer.lock();
        // trying to write
        //info!("[PipeWriteFuture]: write");
        let write_size: usize = ring_buf.write(this.user_buf);
        this.already_put += write_size;
        if write_size == 0 {
            if this.pipe.lock().read_close {
                //info!("[PipeWriteFuture]: all read closed");
                return Poll::Ready(this.already_put);
            } else {
                //info!("[PipeWriteFuture]: no space to write, waiting");
                this.pipe.lock().write_waker.push_back(cx.waker().clone());
                return Poll::Pending;
            }
        } 
        //info!("[PipeWriteFuture]: write {} in a time", total_write_size);
        return Poll::Ready(this.already_put);
    }
}


/// global function to create a pipe and return the reader and writer file
pub fn make_pipe(capacity: usize) -> (Arc<dyn File>, Arc<dyn File>) {
    let pipe = Arc::new(SpinNoIrqLock::new(Pipe::new(capacity)));
    let read_file = PipeFile::new(pipe.clone(), true);
    let write_file = PipeFile::new(pipe, false);
    (read_file, write_file)
}<|MERGE_RESOLUTION|>--- conflicted
+++ resolved
@@ -164,11 +164,7 @@
         let this = unsafe { self.get_unchecked_mut() };
         let mut ring_buf = this.buffer.lock();
         // trying to read
-<<<<<<< HEAD
-        log::debug!("[PipeReadFuture]: read");
-=======
         // info!("[PipeReadFuture]: read to {:#x}", &this.user_buf[0] as *const u8 as usize);
->>>>>>> a406df60
         let read_size: usize = ring_buf.read(this.user_buf);
         this.already_put += read_size;
         if read_size == 0 {
