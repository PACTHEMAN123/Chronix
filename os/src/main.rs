//! The main module and entrypoint
//!
//! Various facilities of the kernels are implemented as submodules. The most
//! important ones are:
//!
//! - [`trap`]: Handles all cases of switching from userspace to the kernel
//! - [`task`]: Task management
//! - [`syscall`]: System call handling and implementation
//! - [`mm`]: Address map using SV39
//! - [`sync`]: Wrap a static data structure inside it so that we are able to access it without any `unsafe`.
//! - [`fs`]: Separate user from file system with some structures
//!
//! The operating system also starts in this module. Kernel code starts
//! executing from `entry.asm`, after which [`rust_main()`] is called to
//! initialize various pieces of functionality. (See its source code for
//! details.)
//!
//! We then call [`task::run_tasks()`] and for the first time go to
//! userspace.

#![feature(negative_impls)]
#![deny(missing_docs)]
#![deny(warnings)]
#![allow(unused_imports)]
#![no_std]
#![no_main]
#![feature(alloc_error_handler)]
#![feature(step_trait)]
#![feature(new_range_api)]
#![feature(naked_functions)]
#![feature(allocator_api)]
#![feature(btreemap_alloc)]
#![feature(arbitrary_self_types)]

extern crate alloc;

#[macro_use]
extern crate bitflags;

extern crate hal;
use hal::{board::MAX_PROCESSORS, constant::{Constant, ConstantsHal}, define_entry, instruction::{Instruction, InstructionHal}, pagetable::PageTableHal, println};
use log::*;
use mm::{vm::KernVmSpaceHal, INIT_VMSPACE};
use processor::processor::current_processor;

#[allow(unused)]
mod net;
mod config;
mod devices;
mod drivers;
pub mod fs;
pub mod lang_items;
pub mod mm;
//pub mod sbi;
pub mod sync;
pub mod syscall;
pub mod signal;
pub mod task;
mod processor;
pub mod timer;
pub mod trap;
mod executor;
pub mod utils;

use core::{arch::global_asm, sync::atomic::{AtomicBool,Ordering}};

#[allow(unused)]
static FIRST_PROCESSOR: AtomicBool = AtomicBool::new(true);
/// id is the running processor, now start others
#[allow(unused)]
fn processor_start(id: usize) {
    use crate::processor::processor::PROCESSORS;
    let nums = MAX_PROCESSORS;
    for i in 0..nums {
        if i == id {
            continue;
        }
        Instruction::hart_start(i, Constant::KERNEL_ENTRY_PA,0);
        // info!("[kernel] start to wake up processor {}... ",i);
    }
}

/// the rust entry-point of os
pub fn main(id: usize) -> ! {
    if FIRST_PROCESSOR.compare_exchange(true, false, Ordering::SeqCst, Ordering::Relaxed).is_ok()
    {
        info!("id: {id}");
        info!("[kernel] Hello, world!");
        mm::init();
        processor::processor::init(id);
        hal::trap::init();
        fs::init();
<<<<<<< HEAD
        // fs::vfs::file::list_apps(); 
=======
        fs::vfs::file::list_apps(); 
        net::init_network();
>>>>>>> 7375bfce
        // fs::ext4::page_cache_test();       
        #[cfg(not(feature = "smp"))]
        executor::init();
        task::schedule::spawn_kernel_task(
            async move{
                task::add_initproc();
            }
        );

        #[cfg(feature = "smp")]
        processor_start(id);
    } else {
        processor::processor::init(id);
        hal::trap::init();
        INIT_VMSPACE.lock().enable();
    }
    info!("[kernel] -------hart {} start-------",id);
    unsafe { 
        Instruction::enable_timer_interrupt();
    }
    timer::set_next_trigger();
    loop {
        let _tasks = executor::run_until_idle();
    }
}

hal::define_entry!(main);<|MERGE_RESOLUTION|>--- conflicted
+++ resolved
@@ -90,12 +90,8 @@
         processor::processor::init(id);
         hal::trap::init();
         fs::init();
-<<<<<<< HEAD
         // fs::vfs::file::list_apps(); 
-=======
-        fs::vfs::file::list_apps(); 
         net::init_network();
->>>>>>> 7375bfce
         // fs::ext4::page_cache_test();       
         #[cfg(not(feature = "smp"))]
         executor::init();
