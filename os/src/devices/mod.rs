--- conflicted
+++ resolved
@@ -51,7 +51,6 @@
     pub dtype: DeviceType,
 }
 
-<<<<<<< HEAD
 /// The error type for device operation failures.
 #[derive(Debug)]
 pub enum DevError {
@@ -75,7 +74,7 @@
 
 /// A specialized `Result` type for device operations.
 pub type DevResult<T = ()> = Result<T, DevError>;
-=======
+
 pub trait Device: Sync + Send + DowncastSync {
     fn meta(&self) -> &DeviceMeta;
 
@@ -119,7 +118,6 @@
         None
     }
 }
->>>>>>> 4e098a80
 
 /// Trait for block devices
 /// which reads and writes data in the unit of blocks
