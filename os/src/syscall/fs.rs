//! File and filesystem-related syscalls
use core::{any::Any, ops::DerefMut, ptr::copy_nonoverlapping};

use alloc::{string::ToString, sync::Arc, vec};
use hal::{addr::{PhysAddrHal, PhysPageNumHal, VirtAddr, VirtAddrHal}, constant::{Constant, ConstantsHal}, instruction::{Instruction, InstructionHal}, pagetable::PageTableHal, println};
use log::{info, warn};
use strum::FromRepr;
use virtio_drivers::PAGE_SIZE;
use crate::{config::BLOCK_SIZE, drivers::BLOCK_DEVICE, fs::{
    get_filesystem, pipefs::make_pipe, vfs::{dentry::{self, global_find_dentry, global_update_dentry}, file::{open_file, SeekFrom}, fstype::MountFlags, inode::InodeMode, Dentry, DentryState, File}, AtFlags, Kstat, OpenFlags, RenameFlags, StatFs, UtsName, Xstat, XstatMask
}, mm::{translate_uva_checked, vm::{PageFaultAccessType, UserVmSpaceHal}, UserPtrRaw, UserSliceRaw}, processor::context::SumGuard, task::{fs::{FdFlags, FdInfo}, task::TaskControlBlock}, timer::{ffi::TimeSpec, get_current_time_duration}, utils::block_on};
use crate::utils::{
    path::*,
    string::*,
};
use super::{SysResult,SysError};
use crate::processor::processor::{current_processor,current_task,current_user_token};

/// syscall: write
pub async fn sys_write(fd: usize, buf: usize, len: usize) -> SysResult {
    let task = current_task().unwrap().clone();
    log::debug!("task {} trying to write fd {}", task.gettid(), fd);
    let file = task.with_fd_table(|table| table.get_file(fd))?;
    let user_buf = 
        UserSliceRaw::new(buf as *mut u8, len)
            .ensure_read(&mut task.get_vm_space().lock())
            .ok_or(SysError::EINVAL)?;
    let buf = user_buf.to_ref();
    let ret = file.write(buf).await?;

    // let start = buf & !(Constant::PAGE_SIZE - 1);
    // let end = buf + len;
    // let mut ret = 0;
    // for aligned_va in (start..end).step_by(Constant::PAGE_SIZE) {
    //     let va = aligned_va.max(buf);
    //     let len = (Constant::PAGE_SIZE - (va % Constant::PAGE_SIZE)).min(end - va);
    //     let va = VirtAddr::from(va);
    //     let pa = task.with_mut_vm_space(|vm| {
    //         translate_uva_checked(vm, va, PageFaultAccessType::READ).unwrap()
    //     });
    //     let data = pa.get_slice(len);
    //     ret += file.write(data).await?;
    // }

    return Ok(ret as isize);
}


/// syscall: read
pub async fn sys_read(fd: usize, buf: usize, len: usize) -> SysResult {
    let task = current_task().unwrap().clone();
    // log::debug!("task {} trying to read fd {} to buf {:#x} with len {:#x}", task.gettid(), fd, buf, len);
    let file = task.with_fd_table(|table| table.get_file(fd))?;
    let user_buf = 
        UserSliceRaw::new(buf as *mut u8, len)
            .ensure_write(&mut task.get_vm_space().lock())
            .ok_or(SysError::EINVAL)?;
    let buf = user_buf.to_mut();
    let ret = file.read(buf).await?;

    // let start = buf & !(Constant::PAGE_SIZE - 1);
    // let end = buf + len;
    // let mut ret = 0;
    // for aligned_va in (start..end).step_by(Constant::PAGE_SIZE) {
    //     let va = aligned_va.max(buf);
    //     let len = (Constant::PAGE_SIZE - (va % Constant::PAGE_SIZE)).min(end - va);
    //     let va = VirtAddr::from(va);
    //     let pa = task.with_mut_vm_space(|vm| {
    //         translate_uva_checked(vm, va, PageFaultAccessType::WRITE).unwrap()
    //     });
    //     let data = pa.get_slice_mut(len);
    //     let read_size = file.read(data).await?;
    //     ret += read_size;
    //     if read_size < len {
    //         break;
    //     }
    // }

    return Ok(ret as isize);
}

/// syscall: close
pub fn sys_close(fd: usize) -> SysResult {
    log::info!("[sys_close]: close on fd: {}", fd);
    let task = current_task().unwrap();
    task.with_mut_fd_table(|table| table.remove(fd))?;
    Ok(0)
}

/// syscall: lseek
pub fn sys_lseek(fd: usize, offset: isize, whence: usize) -> SysResult {
    #[derive(FromRepr)]
    #[repr(usize)]
    enum Whence {
        SeekSet = 0,
        SeekCur = 1,
        SeekEnd = 2,
        SeekData = 3,
        SeekHold = 4,
    }
    let task = current_task().unwrap().clone();
    let file = task.with_fd_table(|t| t.get_file(fd))?;
    let whence = Whence::from_repr(whence).ok_or(SysError::EINVAL)?;
    let ret = match whence {
        Whence::SeekSet => file.seek(SeekFrom::Start(offset as u64))?,
        Whence::SeekCur => file.seek(SeekFrom::Current(offset as i64))?,
        Whence::SeekEnd => file.seek(SeekFrom::End(offset as i64))?,
        _ => todo!()
    };
    log::debug!("[sys_lseek]: ret: {}, file: {}", ret, fd);
    Ok(ret as isize)
}

/// syscall: getcwd
/// The getcwd() function copies an absolute pathname of 
/// the current working directory to the array pointed to by buf, 
/// which is of length size.
/// On success, these functions return a pointer to 
/// a string containing the pathname of the current working directory. 
/// In the case getcwd() and getwd() this is the same value as buf.
/// On failure, these functions return NULL, 
/// and errno is set to indicate the error. 
/// The contents of the array pointed to by buf are undefined on error.
pub fn sys_getcwd(buf: usize, len: usize) -> SysResult {
    let task = current_task().unwrap();
    task.with_cwd(|cwd| {
        let path = cwd.path();
        if len < path.len() + 1 {
            info!("[sys_getcwd]: buf len too small to recv path");
            return Err(SysError::ERANGE);
        } else {
            //info!("copying path: {}, len: {}", path, path.len());
            let new_buf = UserSliceRaw::new(buf as *mut u8, len)
                .ensure_write(&mut task.get_vm_space().lock())
                .ok_or(SysError::EINVAL)?;
            new_buf.to_mut()[path.len()..].fill(0 as u8);
            new_buf.to_mut()[..path.len()].copy_from_slice(path.as_bytes());
            return Ok(buf as isize);
        }
    })
}

/// syscall: dup
pub fn sys_dup(old_fd: usize) -> SysResult {
    log::debug!("dup old fd: {}", old_fd);
    let task = current_task().unwrap();
    let new_fd = task.with_mut_fd_table(|table| table.dup_no_flag(old_fd))?;
    Ok(new_fd as isize)
}

/// syscall: dup3
pub fn sys_dup3(old_fd: usize, new_fd: usize, flags: u32) -> SysResult {
    log::debug!("dup3: old_fd = {}, new_fd = {}", old_fd, new_fd);
    let task = current_task().unwrap();
    let flags = OpenFlags::from_bits(flags as i32).ok_or(SysError::EINVAL)?;
    if old_fd == new_fd {
        return Err(SysError::EINVAL);
    }
    let new_fd = task.with_mut_fd_table(|table| table.dup3(old_fd, new_fd, flags.into()))?;
    Ok(new_fd as isize)
}

/// syscall: openat
/// If the pathname given in pathname is relative, 
/// then it is interpreted relative to the directory referred to by the file descriptor dirfd 
/// (rather than relative to the current working directory of the calling process, 
/// as is done by open(2) for a relative pathname).
/// If pathname is relative and dirfd is the special value AT_FDCWD, 
/// then pathname is interpreted relative to the current working directory of the calling process (like open(2)).
/// If pathname is absolute, then dirfd is ignored.
pub fn sys_openat(dirfd: isize, pathname: *const u8, flags: u32, _mode: u32) -> SysResult {
    let open_flags = OpenFlags::from_bits(flags as i32).unwrap();
    let at_flags = AtFlags::from_bits_truncate(flags as i32);
    let task = current_task().unwrap().clone();
    let opt_path = user_path_to_string(
            UserPtrRaw::new(pathname), 
            &mut task.get_vm_space().lock()
        );
<<<<<<< HEAD
    if let Some(path) = opt_path {
        log::info!("task {} trying to open {}, oflags: {:?}, atflags: {:?}, dirfd {}", task.tid(), path, open_flags, at_flags, dirfd);
=======
    if let Ok(path) = opt_path {
        // log::info!("task {} trying to open {}, oflags: {:?}, atflags: {:?}, dirfd {}", task.tid(), path, open_flags, at_flags, dirfd);
>>>>>>> 418f00db
        let dentry = at_helper(task.clone(), dirfd, pathname, at_flags)?;
        if open_flags.contains(OpenFlags::O_CREAT) {
            // the dir may not exist
            if abs_path_to_name(&path).unwrap() != abs_path_to_name(&dentry.path()).unwrap() {
                return Err(SysError::ENOENT);
            }
            // inode not exist, create it as a regular file
            if open_flags.contains(OpenFlags::O_EXCL) && dentry.state() != DentryState::NEGATIVE {
                return Err(SysError::EEXIST);
            }
            let parent = dentry.parent().expect("[sys_openat]: can not open root as file!");
            let name = abs_path_to_name(&path).unwrap();
            let new_inode = parent.inode().unwrap().create(&name, InodeMode::FILE).unwrap();
            dentry.set_inode(new_inode);
            // we shall not add child to parent until child is valid!
            parent.add_child(dentry.clone());
        }
        if dentry.state() == DentryState::NEGATIVE {
            log::warn!("cannot open {}, not exist", path);
            return Err(SysError::ENOENT);
        }
        let inode = dentry.inode().unwrap();
        if open_flags.contains(OpenFlags::O_DIRECTORY) && inode.inode_type() != InodeMode::DIR {
            return Err(SysError::ENOTDIR);
        }
        let file = dentry.open(open_flags).unwrap();
        file.set_flags(open_flags);
        let fd = task.with_mut_fd_table(|table| table.alloc_fd())?;
        let fd_info = FdInfo { file, flags: open_flags.into() };
        task.with_mut_fd_table(|t|t.put_file(fd, fd_info))?;
        log::info!("return fd {fd}");
        return Ok(fd as isize)
    } else {
        log::info!("[sys_openat]: pathname is empty!");
        return Err(SysError::ENOENT);
    }
}

/// syscall: mkdirat
/// If the pathname given in pathname is relative, 
/// then it is interpreted relative to the directory referred to by the file descriptor dirfd 
/// (rather than relative to the current working directory of the calling process, 
/// as is done by mkdir(2) for a relative pathname).
/// If pathname is relative and dirfd is the special value AT_FDCWD, 
/// then pathname is interpreted relative to the current working directory of the calling process (like mkdir(2)).
/// If pathname is absolute, then dirfd is ignored.
pub fn sys_mkdirat(dirfd: isize, pathname: *const u8, _mode: usize) -> SysResult {
    let task = current_task().unwrap();
    let opt_path = user_path_to_string(
            UserPtrRaw::new(pathname), 
            &mut task.get_vm_space().lock()
        );
    if let Ok(path) = opt_path {
        let task = current_task().unwrap().clone();
        let dentry = at_helper(task, dirfd, pathname, AtFlags::empty())?;
        if dentry.state() != DentryState::NEGATIVE {
            return Err(SysError::EEXIST);
        }
        let parent = dentry.parent().unwrap();
        let name = abs_path_to_name(&path).unwrap();
        let new_inode = parent.inode().unwrap().create(&name, InodeMode::DIR).unwrap();
        dentry.set_inode(new_inode);
        dentry.set_state(DentryState::USED);
        parent.add_child(dentry);
    } else {
        warn!("[sys_mkdirat]: pathname is empty!");
        return Err(SysError::ENOENT);
    }
    Ok(0)
}

/// syscall: fstatat
pub fn sys_fstatat(dirfd: isize, pathname: *const u8, stat_buf: usize, flags: i32) -> SysResult {
    let _sum_guard= SumGuard::new();
    let at_flags = AtFlags::from_bits_truncate(flags);
    let o_flags = OpenFlags::from_bits_truncate(flags);

    let task = current_task().unwrap().clone();
    let dentry = at_helper(task.clone(), dirfd, pathname, at_flags)?;
    log::debug!("fstatat dirfd {}, path {}, at_flags {:?}, oflags {:?}", dirfd, dentry.path(), at_flags, o_flags);
    let inode = dentry.inode();
    if inode.is_none() {
        return Err(SysError::ENOENT)
    }
    let stat = inode.unwrap().getattr();
    let stat_ptr = UserPtrRaw::new(stat_buf as *const Kstat)
        .ensure_write(&mut task.get_vm_space().lock())
        .ok_or(SysError::EFAULT)?;
    stat_ptr.write(stat);
    Ok(0)
}

/// chdir() changes the current working directory of the calling
/// process to the directory specified in path.
/// On success, zero is returned.  On error, -1 is returned, and errno
/// is set to indicate the error.
pub fn sys_chdir(path: *const u8) -> SysResult {
    let task = current_task().unwrap().clone();
    let path = user_path_to_string(
            UserPtrRaw::new(path), 
            &mut task.get_vm_space().lock()
        )?;
    info!("try to switch to path {}", path);
    let old_dentry = task.cwd();
    let new_dentry = if path.starts_with("/") {
        global_find_dentry(&path)?
    } else {
        old_dentry.find(&path)?.ok_or(SysError::ENOENT)?
    };
    if new_dentry.state() == DentryState::NEGATIVE {
        log::warn!("[sys_chdir]: dentry not found");
        return Err(SysError::ENOENT);
    } else if !new_dentry.inode().unwrap().inode_type().contains(InodeMode::DIR) {
        log::warn!("[sys_chdir]: path is not dir");
        return Err(SysError::ENOTDIR);
    } else {
        let task = current_task().unwrap().clone();
        task.set_cwd(new_dentry);
        return Ok(0);
    }
}

/// The fchdir() function shall be equivalent to chdir() except that
/// the directory that is to be the new current working directory is
/// specified by the file descriptor fildes.
pub fn sys_fchdir(fd: usize) -> SysResult {
    let task = current_task().unwrap().clone();
    let dir = task.with_fd_table(|t| t.get_file(fd))?;
    let dentry = dir.dentry().unwrap();
    let inode = dentry.inode().unwrap();
    if inode.inode_type() != InodeMode::DIR {
        return Err(SysError::ENOTDIR);
    }
    log::info!("[fchdir]: task {} change cwd to {}", task.tid(), dentry.path());
    task.set_cwd(dentry);
    Ok(0)
}


const PIPE_BUF_LEN: usize = 16 * PAGE_SIZE;
/// pipe() creates a pipe, a unidirectional data channel 
/// that can be used for interprocess communication. 
/// The array pipefd is used to return two file descriptors 
/// referring to the ends of the pipe. 
/// pipefd[0] refers to the read end of the pipe. 
/// pipefd[1] refers to the write end of the pipe. 
/// Data written to the write end of the pipe is buffered by the kernel 
/// until it is read from the read end of the pipe.
/// todo: support flags
pub fn sys_pipe2(pipe: *mut i32, flags: u32) -> SysResult {
    let task = current_task().unwrap().clone();
    let flags = OpenFlags::from_bits(flags as i32).unwrap();
    let (read_file, write_file) = make_pipe(PIPE_BUF_LEN);
    let read_fd = task.with_mut_fd_table(|t|t.alloc_fd())?;
    task.with_mut_fd_table(|t| t.put_file(read_fd, FdInfo { file: read_file, flags: flags.into() }))?;
    let write_fd = task.with_mut_fd_table(|t|t.alloc_fd())?;
    task.with_mut_fd_table(|t| t.put_file(write_fd, FdInfo { file: write_file, flags: flags.into() }))?;

    let _sum = SumGuard::new();
    let pipefd = unsafe { core::slice::from_raw_parts_mut(pipe, 2 * core::mem::size_of::<i32>()) };
    info!("read fd: {}, write fd: {}", read_fd, write_fd);
    pipefd[0] = read_fd as i32;
    pipefd[1] = write_fd as i32;
    Ok(0)
}

/// syscall fstat
pub fn sys_fstat(fd: usize, stat_buf: usize) -> SysResult {
    let _sum_guard = SumGuard::new();
    let task = current_task().unwrap().clone();
    let file = task.with_fd_table(|t| t.get_file(fd))?;
    let stat = file.inode().unwrap().getattr();
    log::debug!("[sys_fstat]: fstat file {}, size {}", fd, stat.st_size);
    let stat_ptr = stat_buf as *mut Kstat;
    unsafe {
        let _sum_guard = SumGuard::new();
        *stat_ptr = stat;
    }
    return Ok(0);
}

/// syscall statfs
/// TODO
pub fn sys_statfs(_path: usize, buf: usize) -> SysResult {
    let info = StatFs {
        f_type: 0x2011BAB0 as i64,
        f_bsize: BLOCK_SIZE as i64,
        f_blocks: 1 << 27,
        f_bfree: 1 << 26,
        f_bavail: 1 << 20,
        f_files: 1 << 10,
        f_ffree: 1 << 9,
        f_fsid: [0; 2],
        f_namelen: 1 << 8,
        f_frsize: 1 << 9,
        f_flags: 1 << 1 as i64,
        f_spare: [0; 4],
    };
    unsafe {
        Instruction::set_sum();
        (buf as *mut StatFs).write(info);
    }
    Ok(0)
}

/// syscall statx
pub fn sys_statx(dirfd: isize, pathname: *const u8, flags: i32, mask: u32, statx_buf: VirtAddr) -> SysResult {
    let _sum_guard = SumGuard::new();
    let open_flags = OpenFlags::from_bits(flags).ok_or(SysError::EINVAL)?;
    let at_flags = AtFlags::from_bits_truncate(flags);
    let mask = XstatMask::from_bits_truncate(mask);
    let task = current_task().unwrap().clone();

    log::debug!("[sys_statx]: statx dirfd: {}, path: {:?}, at_flags {:?}, open_flags: {:?}", dirfd, pathname, at_flags, open_flags);

    let dentry = at_helper(task.clone(), dirfd, pathname, at_flags)?;
    if dentry.state() == DentryState::NEGATIVE && dentry.inode().is_none() {
        return Err(SysError::ENOENT);
    }
    let inode = dentry.inode().unwrap();
    let statx_ptr = statx_buf.0 as *mut Xstat;
    let statx = inode.getxattr(mask);
    unsafe {
        statx_ptr.write(statx);
    }
    Ok(0)
}

/// syscall uname
pub fn sys_uname(uname_buf: usize) -> SysResult {
    let _sum_guard = SumGuard::new();
    let uname = UtsName::default();
    let uname_ptr = uname_buf as *mut UtsName;
    unsafe {
        *uname_ptr = uname;
    }
    Ok(0)
}

/// syscall: syslog
/// TODO: unimplement
pub fn sys_syslog(_log_type: usize, _bufp: usize, _len: usize) -> SysResult {
    Ok(0)
}



#[derive(Debug, Clone, Copy)]
#[repr(C)]
struct LinuxDirent64 {
    d_ino: u64,
    d_off: u64,
    d_reclen: u16,
    d_type: u8,
    // d_name follows here, which will be written later
}
/// syscall getdents
/// ssize_t getdents64(int fd, void dirp[.count], size_t count);
/// The system call getdents() reads several linux_dirent structures
/// from the directory referred to by the open file descriptor fd into
/// the buffer pointed to by dirp.  The argument count specifies the
/// size of that buffer.
/// (todo) now mostly copy from Phoenix
pub fn sys_getdents64(fd: usize, buf: usize, len: usize) -> SysResult {
    const LEN_BEFORE_NAME: usize = 19;
    let task = current_task().unwrap().clone();
    let user_buf = UserSliceRaw::new(buf as *mut u8, len)
        .ensure_write(&mut task.get_vm_space().lock())
        .ok_or(SysError::EINVAL)?;
    let buf_slice = user_buf.to_mut();
    assert!(buf_slice.len() == len);

    let file = task.with_fd_table(|t| t.get_file(fd))?;
    let dentry = file.dentry().unwrap();
    let mut buf_it = buf_slice;
    let mut writen_len = 0;
    for child in dentry.load_child_dentry()?.iter().skip(file.pos()) {
        assert!(child.state() != DentryState::NEGATIVE);
        // align to 8 bytes
        let c_name_len = child.name().len() + 1;
        let rec_len = (LEN_BEFORE_NAME + c_name_len + 7) & !0x7;
        let inode = child.inode().unwrap();
        let linux_dirent = LinuxDirent64 {
            d_ino: inode.inode_inner().ino as u64,
            d_off: file.pos() as u64,
            d_type: inode.inode_inner().mode().bits() as u8,
            d_reclen: rec_len as u16,
        };

        //info!("[sys_getdents64] linux dirent {linux_dirent:?}");
        if writen_len + rec_len > len {
            break;
        }

        file.seek(SeekFrom::Current(1))?;
        let ptr = buf_it.as_mut_ptr() as *mut LinuxDirent64;
        unsafe {
            ptr.copy_from_nonoverlapping(&linux_dirent, 1);
        }
        buf_it[LEN_BEFORE_NAME..LEN_BEFORE_NAME + c_name_len - 1]
            .copy_from_slice(child.name().as_bytes());
        buf_it[LEN_BEFORE_NAME + c_name_len - 1] = b'\0';
        buf_it = &mut buf_it[rec_len..];
        writen_len += rec_len;
    }
    log::debug!("writen_len: {}", writen_len);
    return Ok(writen_len as isize);
}

/// unlink() deletes a name from the filesystem.  If that name was the
/// last link to a file and no processes have the file open, the file
/// is deleted and the space it was using is made available for reuse.
/// If the name was the last link to a file but any processes still
/// have the file open, the file will remain in existence until the
/// last file descriptor referring to it is closed.
/// If the name referred to a symbolic link, the link is removed.
/// If the name referred to a socket, FIFO, or device, the name for it
/// is removed but processes which have the object open may continue to use it.
/// (todo): now only remove, but not check for remaining referred.
pub fn sys_unlinkat(dirfd: isize, pathname: *const u8, flags: i32) -> SysResult {
    const AT_REMOVEDIR: i32 = 0x200;
    let task = current_task().unwrap().clone();
    let path = user_path_to_string(
            UserPtrRaw::new(pathname), 
            &mut task.get_vm_space().lock()
        )?;
    log::info!("[sys_unlinkat]: task {} unlink {}", task.tid(), path);
    let dentry = at_helper(task, dirfd, pathname, AtFlags::AT_SYMLINK_NOFOLLOW)?;
    if dentry.parent().is_none() {
        warn!("cannot unlink root!");
        return Err(SysError::ENOENT);
    }
    if dentry.is_negative() {
        return Err(SysError::ENOENT);
    }
    let inode = dentry.inode().unwrap();
    let inode_mode = inode.inode_inner().mode();
    let is_dir = inode_mode == InodeMode::DIR;
    if flags == AT_REMOVEDIR && !is_dir {
        return Err(SysError::ENOTDIR);
    } else if flags != AT_REMOVEDIR && is_dir {
        return Err(SysError::EPERM);
    }
    // should clear inode first to drop inode (flush datas to disk)
    dentry.clear_inode();
    inode.clean_cached();
    drop(inode);
    // use parent inode to remove the inode in the fs
    let name = abs_path_to_name(&path).unwrap();
    let parent = dentry.parent().unwrap();
    parent.inode().unwrap().remove(&name, inode_mode).expect("remove failed");
    parent.remove_child(&name);

    //inode.unlink().expect("inode unlink failed");
    Ok(0)
}

/// syscall: symlinkat
pub fn sys_symlinkat(old_path_ptr: *const u8, new_dirfd: isize, new_path_ptr: *const u8) -> SysResult {
    let task = current_task().unwrap().clone();
    let old_path = user_path_to_string(
        UserPtrRaw::new(old_path_ptr), 
        &mut task.get_vm_space().lock()).expect("failed to get old path");
    let new_path = user_path_to_string(
        UserPtrRaw::new(new_path_ptr), 
        &mut task.get_vm_space().lock()).expect("failed to get new path");
    log::info!("[sys_symlinkat] task {}, sym-link old path {} to new path {}", task.tid(), old_path, new_path);
    let old_dentry = at_helper(task.clone(), new_dirfd, old_path_ptr, AtFlags::AT_SYMLINK_NOFOLLOW)?;
    if old_dentry.inode().is_none() {
        return Err(SysError::ENOENT);
    }
    let new_dentry = at_helper(task, new_dirfd, new_path_ptr, AtFlags::AT_SYMLINK_NOFOLLOW)?;
    let new_path = new_dentry.path();
    let old_path = old_dentry.path();
    let new_inode = old_dentry.inode().unwrap().symlink(&new_path, &old_path)?;
    global_update_dentry(&new_path, new_inode)?;
    Ok(0)
}

/// Modify the permissions of a file or directory relative to a certain
/// directory or location
pub fn sys_fchmodat(dirfd: isize, pathname: *const u8, mode: u32, flags: i32) -> SysResult {
    let task = current_task().unwrap().clone();
    let mode = InodeMode::from_bits_truncate(mode);
    let at_flags = AtFlags::from_bits_truncate(flags);
    let path = UserPtrRaw::new(pathname)
        .cstr_slice(&mut task.vm_space.lock())
        .unwrap()
        .to_str()
        .unwrap()
        .to_string();
    log::info!("[sys_fchmodat] task {} change {} mode to {:?}, flags", task.tid(), path, mode);
    let dentry = at_helper(task, dirfd, pathname, at_flags)?;
    if dentry.is_negative() && dentry.inode().is_none() {
        return Err(SysError::ENOENT);
    }
    let inode = dentry.inode().unwrap();
    let inode_type = inode.inode_type();
    inode.inode_inner().set_mode(mode | inode_type);
    Ok(0)
}

/// The fchmod() function shall be equivalent to chmod() except that
/// the file whose permissions are changed is specified by the file
/// descriptor fildes.
pub fn sys_fchmod(fd: isize, mode: u32) -> SysResult {
    let task = current_task().unwrap().clone();
    let file = task.with_fd_table(|t| t.get_file(fd as usize))?;
    let mode = InodeMode::from_bits_truncate(mode);
    let inode = file.inode().unwrap();
    let inode_type = inode.inode_type();
    inode.inode_inner().set_mode(mode | inode_type);
    Ok(0)
}

/// change the owner and group of a file
pub fn sys_fchownat(dirfd: isize, pathname: *const u8, uid: i32, gid: i32, flags: i32) -> SysResult {
    let task = current_task().unwrap().clone();
    let at_flags = AtFlags::from_bits_truncate(flags);
    log::info!("[fchownat] at_flags {:?} flags {:#x}", at_flags, flags);
    if flags != 0 && !at_flags
    .intersection(!(AtFlags::AT_EMPTY_PATH | AtFlags::AT_SYMLINK_NOFOLLOW)).is_empty() {
        return Err(SysError::EINVAL);
    }
    let path = user_path_to_string(
        UserPtrRaw::new(pathname), 
        &mut task.get_vm_space().lock()).expect("failed to get path");
    log::info!("[sys_fchownat] path {} owner {}, gid {}", path, uid, gid);
    let dentry = at_helper(task, dirfd, pathname, at_flags)?;
    if dentry.is_negative() && dentry.inode().is_none() {
        return Err(SysError::ENOENT);
    }
    let inode = dentry.inode().unwrap();
    if gid != -1 {
        inode.inode_inner().set_gid(gid as u32);
    }
    if uid != -1 {
        inode.inode_inner().set_uid(uid as u32);
    }
    let old_mode = inode.inode_inner().mode();
    let inode_type = old_mode.get_type();
    let new_mode = if !old_mode.contains(InodeMode::GROUP_EXEC) {
        old_mode.intersection(!InodeMode::SET_UID)
    } else {
        old_mode.intersection(!(InodeMode::SET_GID | InodeMode::SET_UID))
    };
    inode.inode_inner().set_mode(new_mode | inode_type);
    Ok(0)
}


pub fn sys_fchown(fd: isize, uid: i32, gid: i32) -> SysResult {
    let task = current_task().unwrap().clone();
    let file = task.with_fd_table(|t| t.get_file(fd as usize))?;
    let inode = file.inode().unwrap();
    if gid != -1 {
        inode.inode_inner().set_gid(gid as u32);
    }
    if uid != -1 {
        inode.inode_inner().set_uid(uid as u32);
    }
    let old_mode = inode.inode_inner().mode();
    let inode_type = old_mode.get_type();
    let new_mode = if !old_mode.contains(InodeMode::GROUP_EXEC) {
        old_mode.intersection(!InodeMode::SET_UID)
    } else {
        old_mode.intersection(!(InodeMode::SET_GID | InodeMode::SET_UID))
    };
    inode.inode_inner().set_mode(new_mode | inode_type);
    Ok(0)
}

/// syscall: readlinkat
/// does not append
/// a terminating null byte to buf.  It will (silently) truncate the
/// contents (to a length of bufsiz characters), in case the buffer is
/// too small to hold all of the contents.
pub fn sys_readlinkat(dirfd: isize, pathname: *const u8, buf: usize, len: usize) -> SysResult {
    let task = current_task().unwrap().clone();
    let dentry = at_helper(task.clone(), dirfd, pathname, AtFlags::AT_SYMLINK_NOFOLLOW)?;
    info!("[sys_readlinkat]: reading link {}", dentry.path());
    if dentry.state() == DentryState::NEGATIVE {
        return Err(SysError::EBADF);
    }
    let inode = dentry.inode().unwrap();
    if inode.inode_inner().mode() != InodeMode::LINK {
        return Err(SysError::EINVAL);
    }
    
    let path = inode.readlink()?;
    let new_buf = UserSliceRaw::new(buf as *mut u8, len)
        .ensure_write(&mut task.get_vm_space().lock())
        .ok_or(SysError::EINVAL)?;
    new_buf.to_mut()[path.len()..].fill(0u8);
    new_buf.to_mut()[..path.len()].copy_from_slice(path.as_bytes());

    return Ok(path.len() as isize)
}

/// syscall: utimensat
/// The utime() system call changes the access and modification times
/// of the inode specified by filename to the actime and modtime
/// fields of times respectively.  The status change time (ctime) will
/// be set to the current time, even if the other time stamps don't
/// actually change.
pub fn sys_utimensat(dirfd: isize, pathname: *const u8, times: usize, flags: i32) -> SysResult {
    const UTIME_NOW: usize = 0x3fffffff;
    const UTIME_OMIT: usize = 0x3ffffffe;
    let task = current_task().unwrap().clone();
    let at_flags = AtFlags::from_bits_truncate(flags);
    log::info!("[sys_utimensat]: dirfd {}, pathname ptr {:#x}, flags {:?}", dirfd, pathname as usize, at_flags);
    if dirfd as i32 != AtFlags::AT_FDCWD.bits() && pathname.is_null() && at_flags.contains(AtFlags::AT_SYMLINK_NOFOLLOW) {
        return Err(SysError::EINVAL)
    }
    // VERSIONS: .... To support this, the Linux
    // utimensat() system call implements a nonstandard feature: if
    // pathname is NULL, then the call modifies the timestamps of the
    // file referred to by the file descriptor dirfd
    let inode = if pathname.is_null() {
        let file = task.with_fd_table(|t| t.get_file(dirfd as usize))?;
        file.inode().unwrap()
    } else {
        let dentry = at_helper(task.clone(), dirfd, pathname, at_flags)?;
        log::info!("[sys_utimensat]: path: {}", dentry.path());
        if dentry.is_negative() {
            return Err(SysError::ENOENT);
        }
        dentry.inode().unwrap()
    };
    
    let inner = inode.inode_inner();
    
    let current_time = TimeSpec::from(get_current_time_duration());
    if times == 0 {
        inner.set_atime(current_time);
        inner.set_ctime(current_time);
        inner.set_mtime(current_time);
    } else {
        let times_ptr =
            UserSliceRaw::new(times as *mut TimeSpec, 2)
            .ensure_write(&mut task.get_vm_space().lock())
            .ok_or(SysError::EINVAL)?;
        let times = times_ptr.to_mut();
        log::info!("[sys_utimensat] times {:?}", times);
        match times[0].tv_nsec {
            UTIME_NOW => inner.set_atime(current_time),
            UTIME_OMIT => {}
            _ => inner.set_atime(times[0]),
        }
        match times[1].tv_nsec {
            UTIME_NOW => *inner.mtime.lock() = current_time,
            UTIME_OMIT => {}
            _ => inner.set_mtime(times[1]),
        }
        inner.set_ctime(current_time);
    }
    Ok(0)
}

/// syscall: mount
/// (todo)
pub fn sys_mount(
    _source: *const u8,
    _target: *const u8,
    _fstype: *const u8,
    _flags: u32,
    _data: usize,
) -> SysResult {
    /*
    let _source_path = user_path_to_string(source).unwrap();
    let target_path = user_path_to_string(target).unwrap();
    let flags = MountFlags::from_bits(flags).unwrap();
    let fat32_type = get_filesystem("fat32");
    let dev = Some(BLOCK_DEVICE.clone());
    let parent_path = abs_path_to_parent(&target_path).unwrap();
    let name = abs_path_to_name(&target_path).unwrap();
    let parent = global_find_dentry(&parent_path);

    fat32_type.mount(&name, Some(parent), flags, dev);
    */
    Ok(0)
}

/// fake unmount
pub fn sys_umount2(_target: *const u8, _flags: u32) -> SysResult {
    Ok(0)
}

/// syscall: ioctl
pub fn sys_ioctl(fd: usize, cmd: usize, arg: usize) -> SysResult {
    let task = current_task().unwrap().clone();
    let file = task.with_fd_table(|t| t.get_file(fd))?;
    file.ioctl(cmd, arg)
}

/* torvalds/linux/include/uapi/asm-generic/fcntl.h */
#[derive(FromRepr, Debug, Eq, PartialEq, Clone, Copy, Default)]
#[allow(non_camel_case_types)]
#[allow(missing_docs)]
#[repr(isize)]
pub enum FcntlOp {
    F_DUPFD = 0,
    F_DUPFD_CLOEXEC = 1030,
    F_GETFD = 1,
    F_SETFD = 2,
    F_GETFL = 3,
    F_SETFL = 4,
    F_GETLK	= 5,
    F_SETLK	= 6,
    F_SETLKW = 7,
    F_SETOWN = 8,	/* for sockets. */
    F_GETOWN = 9,	/* for sockets. */
    F_SETSIG = 10,	/* for sockets. */
    F_GETSIG = 11,	/* for sockets. */
    F_GETLK64 = 12,	/*  using 'struct flock64' */
    F_SETLK64 = 13,
    F_SETLKW64 = 14,
    F_SETOWN_EX = 15,
    F_GETOWN_EX	= 16,
    F_GETOWNER_UIDS	= 17,
    #[default]
    F_UNIMPL,
}

/// syscall: fcntl
pub fn sys_fnctl(fd: usize, op: isize, arg: usize) -> SysResult {
    let op = FcntlOp::from_repr(op).unwrap_or_default();
    let task = current_task().unwrap().clone();
    log::info!("[fcntl] op {:?}", op);
    match op {
        FcntlOp::F_DUPFD => {
            // Duplicate the file descriptor fd using the lowest-numbered
            // available file descriptor greater than or equal to arg.
            let new_fd = task.with_mut_fd_table(|t| t.dup_with_bound(fd, arg, OpenFlags::empty().into()))?;
            Ok(new_fd as isize)
        }
        FcntlOp::F_DUPFD_CLOEXEC => {
            // As for F_DUPFD, but additionally set the close-on-exec flag
            // for the duplicate file descriptor.
            let new_fd = task.with_mut_fd_table(|t| t.dup_with_bound(fd, arg, OpenFlags::O_CLOEXEC.into()))?;
            Ok(new_fd as isize)
        }
        FcntlOp::F_GETFD => {
            // Return (as the function result) the file descriptor flags;
            // arg is ignored.
            let fd_info = task.with_fd_table(|t| t.get_fd_info(fd))?;
            Ok(fd_info.flags().bits() as isize)
        }
        FcntlOp::F_SETFD => {
            let fd_flags = FdFlags::from_bits_truncate(arg as u8);
            task.with_mut_fd_table(|table| {
                let fd_info = table.get_mut_fd_info(fd)?;
                fd_info.set_flags(fd_flags);
                Ok(0)
            })
        }
        FcntlOp::F_GETFL => {
            let file = task.with_fd_table(|table| table.get_file(fd))?;
            Ok(file.flags().bits() as _)
        }
        FcntlOp::F_SETFL => {
            let flags = OpenFlags::from_bits_truncate(arg as _);
            let mask = OpenFlags::O_APPEND | OpenFlags::O_ASYNC | 
                OpenFlags::O_DIRECT | OpenFlags::O_NOATIME | OpenFlags::O_NONBLOCK;
            log::info!("set flags {:?}, {:#x} ,raw flags {:#x}", flags, flags.bits(), arg);
            let file = task.with_fd_table(|table| table.get_file(fd))?;
            let old_flags = file.flags();
            file.set_flags(old_flags.masked_set_flags(flags, mask));
            Ok(0)
        }
        _ => {
            log::warn!("fcntl cmd: {op:?} not implemented");
            Ok(0)
        }
    }
}

#[derive(Debug, Clone, Copy)]
#[repr(C)]
#[allow(missing_docs)]
pub struct IoVec {
    pub base: usize,
    pub len: usize,
}

/// The readv() system call reads iovcnt buffers from the file
/// associated with the file descriptor fd into the buffers described
/// by iov ("scatter input").
pub async fn sys_readv(fd: usize, iov: usize, iovcnt: usize) -> SysResult {
    let task = current_task().unwrap().clone();
    let file = task.with_fd_table(|t| t.get_file(fd))?;
    let iovs = UserSliceRaw::new(iov as *const IoVec, iovcnt)
        .ensure_read(&mut task.get_vm_space().lock())
        .ok_or(SysError::EINVAL)?;
    let mut totol_len = 0usize;
    // let mut offset = file.pos();
    for (i, iov) in iovs.to_ref().iter().enumerate() {
        if iov.len == 0 {
            continue;
        }
        log::debug!("[sys_readv]: iov[{}], ptr: {:#x}, len: {}, read from file pos {}", i, iov.base, iov.len, file.pos());
        
        let iov_buf =
            UserSliceRaw::new(iov.base as *mut u8, iov.len)
                .ensure_write(&mut task.get_vm_space().lock())
                .ok_or(SysError::EINVAL)?;
        let ret = file.read(iov_buf.to_mut()).await?;

        // ugly way
        // let start = iov.base & !(Constant::PAGE_SIZE - 1);
        // let end = iov.base + iov.len;
        // let mut ret = 0;

        // for aligned_va in (start..end).step_by(Constant::PAGE_SIZE) {
        //     let va = aligned_va.max(iov.base);
        //     let len = (Constant::PAGE_SIZE - (va % Constant::PAGE_SIZE)).min(end - va);
        //     let va = VirtAddr::from(va);
        //     let pa = task.with_mut_vm_space(|vm| {
        //         translate_uva_checked(vm, va, PageFaultAccessType::WRITE).unwrap()
        //     });
        //     let data = pa.get_slice_mut(len);
        //     let read_size = file.read(data).await?;
        //     ret += read_size;
        //     if read_size < len {
        //         break;
        //     }
        // }

        totol_len += ret;
        // offset += ret;
    }
    // assert!(offset == file.pos());
    Ok(totol_len as isize)
}

/// The writev() function shall be equivalent to write(), except as
/// described below. The writev() function shall gather output data
/// from the iovcnt buffers specified by the members of the iov array:
/// iov[0], iov[1], ..., iov[iovcnt-1].
pub async fn sys_writev(fd: usize, iov: usize, iovcnt: usize) -> SysResult {
    let task = current_task().unwrap().clone();
    let file = task.with_fd_table(|t| t.get_file(fd))?;
    let iovs = UserSliceRaw::new(iov as *const IoVec, iovcnt)
        .ensure_read(&mut task.get_vm_space().lock())
        .ok_or(SysError::EINVAL)?;
    let mut totol_len = 0usize;
    for (i, iov) in iovs.to_ref().iter().enumerate() {
        if iov.len == 0 {
            continue;
        }
        log::debug!("[sys_writev]: iov[{}], ptr: {:#x}, len: {}, file pos {}", i, iov.base, iov.len, file.pos());

        let iov_buf =
            UserSliceRaw::new(iov.base as *mut u8, iov.len)
                .ensure_read(&mut task.get_vm_space().lock())
                .ok_or(SysError::EINVAL)?;
        let ret = file.write(iov_buf.to_ref()).await?;

        // let start = iov.base & !(Constant::PAGE_SIZE - 1);
        // let end = iov.base + iov.len;
        // let mut ret = 0;
        // for aligned_va in (start..end).step_by(Constant::PAGE_SIZE) {
        //     let va = aligned_va.max(iov.base);
        //     let len = (Constant::PAGE_SIZE - (va % Constant::PAGE_SIZE)).min(end - va);
        //     let va = VirtAddr::from(va);
        //     let pa = task.with_mut_vm_space(|vm| {
        //         translate_uva_checked(vm, va, PageFaultAccessType::READ).unwrap()
        //     });
        //     let data = pa.get_slice(len);
        //     ret += file.write(data).await?;
        // }
        totol_len += ret;
    }
    Ok(totol_len as isize)
}

/// pread() reads up to count bytes from file descriptor fd at offset
/// offset (from the start of the file) into the buffer starting at buf.  
/// The file offset is not changed.
/// TODOS: now mostly copy from sys_read; need to deal with file offset under multi-thread
/// UGLY: now reset file offset, try to add a read_at method for file?
pub async fn sys_pread(fd: usize, buf: usize, count: usize, offset: usize) -> SysResult {
    let task = current_task().unwrap().clone();
    log::debug!("[sys_pread] task {} try to read fd {} to buf {:#x} at offset {}, len {}", task.tid(), fd, buf, offset, count);
    let file = task.with_fd_table(|t| t.get_file(fd))?;
    let old_pos = file.pos();
    // assume: during file read, no task switch
    file.seek(SeekFrom::Start(offset as u64))?;
    let user_buf =
        UserSliceRaw::new(buf as *mut u8, count)
                .ensure_write(&mut task.get_vm_space().lock())
                .ok_or(SysError::EINVAL)?;
    let ret = file.read(user_buf.to_mut()).await?;
    // let start = buf & !(Constant::PAGE_SIZE - 1);
    // let end = buf + count;
    // let mut ret = 0;
    // for aligned_va in (start..end).step_by(Constant::PAGE_SIZE) {
    //     let va = aligned_va.max(buf);
    //     let len = (Constant::PAGE_SIZE - (va % Constant::PAGE_SIZE)).min(end - va);
    //     let va = VirtAddr::from(va);
    //     let pa = task.with_mut_vm_space(|vm| {
    //         translate_uva_checked(vm, va, PageFaultAccessType::WRITE).unwrap()
    //     });
    //     let data = pa.get_slice_mut(len);
    //     let read_size = file.read(data).await?;
    //     ret += read_size;
    //     if read_size < len {
    //         break;
    //     }
    // }
    file.set_pos(old_pos);
    Ok(ret as isize)
}

/// pwrite() writes up to count bytes from the buffer starting at buf 
/// to the file descriptor fd at offset offset. 
/// The file offset is not changed.
/// NOTICE: see pread
pub async fn sys_pwrite(fd: usize, buf: usize, count: usize, offset: usize) -> SysResult {
    let task = current_task().unwrap().clone();
    log::debug!("[sys_pwrite] task {} try to read fd {} to buf {:#x} at offset {}, len {}", task.tid(), fd, buf, offset, count);
    let file = task.with_fd_table(|t| t.get_file(fd))?;
    let old_pos = file.pos();
    // assume: during file read, no task switch
    file.seek(SeekFrom::Start(offset as u64))?;
    let user_buf = 
        UserSliceRaw::new(buf as *mut u8, count)
            .ensure_read(&mut task.get_vm_space().lock())
            .ok_or(SysError::EINVAL)?;
    let ret = file.write(user_buf.to_ref()).await?;
    // let start = buf & !(Constant::PAGE_SIZE - 1);
    // let end = buf + count;
    // let mut ret = 0;
    // for aligned_va in (start..end).step_by(Constant::PAGE_SIZE) {
    //     let va = aligned_va.max(buf);
    //     let len = (Constant::PAGE_SIZE - (va % Constant::PAGE_SIZE)).min(end - va);
    //     let va = VirtAddr::from(va);
    //     let pa = task.with_mut_vm_space(|vm| {
    //         translate_uva_checked(vm, va, PageFaultAccessType::READ).unwrap()
    //     });
    //     let data = pa.get_slice(len);
    //     ret += file.write(data).await?;
    // }
    file.set_pos(old_pos);
    log::debug!("finish pwrite return {}", ret);
    Ok(ret as isize)
}

/// sendfile() copies data between one file descriptor and another.
/// If offset is not NULL, then it points to a variable holding the
/// file offset from which sendfile() will start reading data from
/// in_fd.  When sendfile() returns, this variable will be set to the
/// offset of the byte following the last byte that was read. 
/// 
/// If offset is not NULL, then sendfile() does not modify the file
/// offset of in_fd; otherwise the file offset is adjusted to reflect
/// the number of bytes read from in_fd.
/// 
/// If offset is NULL, then data will be read from in_fd starting at
/// the file offset, and the file offset will be updated by the call.
pub async fn sys_sendfile(out_fd: usize, in_fd: usize, offset: usize, count: usize) -> SysResult {
    info!("[sys_sendfile]: out fd: {out_fd}, in fd: {in_fd}, offset: {offset}, count: {:#x}", count);
    let task = current_task().unwrap().clone();
    let in_file = task.with_fd_table(|t| t.get_file(in_fd))?;
    let out_file = task.with_fd_table(|t| t.get_file(out_fd))?;
    let mut buf = vec![0u8; count];
    let off_ptr = {
        UserPtrRaw::new(offset as *mut usize)
            .ensure_write(&mut task.get_vm_space().lock())
            .ok_or(SysError::EINVAL)?
    };
    let len;
    if off_ptr.raw == core::ptr::null() {
        len = in_file.read(&mut buf).await?;
    } else {
        let off = off_ptr.to_mut();
        len = in_file.read_at(*off, &mut buf).await?;
        *off += len;
    }
    let ret = out_file.write(&buf[..len]).await?;
    Ok(ret as isize)
}

/// syscall: linkat
/// link() creates a new link (also known as a hard link) to an existing file.
/// The linkat() system call operates in exactly the same way as link(2), 
pub fn sys_linkat(old_dirfd: isize, old_pathname: *const u8, new_dirfd: isize, new_pathname: *const u8, flags: i32) -> SysResult {
    let task = current_task().unwrap().clone();
    let at_flags = AtFlags::from_bits_truncate(flags);
    let old_dentry = at_helper(task.clone(), old_dirfd, old_pathname, at_flags)?;
    let new_dentry = at_helper(task.clone(), new_dirfd, new_pathname, at_flags)?;
    log::debug!("[sys_linkat]: try to create hard link between {} {}", old_dentry.path(), new_dentry.path());
    let old_inode = old_dentry.inode().unwrap();
    old_inode.link(&new_dentry.path())?;
    new_dentry.set_inode(old_inode);
    new_dentry.set_state(DentryState::USED);
    Ok(0)
}

pub const F_OK: i32 = 0;
pub const X_OK: i32 = 1;
pub const W_OK: i32 = 2;
pub const R_OK: i32 = 4;
/// syscall: faccessat
/// access() checks whether the calling process can access the file
/// pathname.  If pathname is a symbolic link, it is dereferenced.
/// TODO: now do nothing
pub fn sys_faccessat(dirfd: isize, pathname: *const u8, _mode: usize, flags: i32) -> SysResult {
    let at_flags = AtFlags::from_bits_truncate(flags);

    let task = current_task().unwrap().clone();
    let dentry = at_helper(task, dirfd, pathname, at_flags)?;
    if dentry.is_negative() {
        return Err(SysError::ENOENT);
    }
    Ok(0)
}

// Test access permitted for effective IDs, not real IDs.
pub const AT_EACCESS: i32 = 0x200;
/// 
pub fn sys_faccessat2(dirfd: isize, pathname: *const u8, _mode: usize, flags: i32) -> SysResult {
    if flags == 0x1000 {
        log::warn!("not support flags");
    }
    if flags == AT_EACCESS {

    }
    let at_flags = AtFlags::from_bits_truncate(flags);
    log::info!("at_flags: {:?}", at_flags);
    let task = current_task().unwrap().clone();
    let dentry = at_helper(task, dirfd, pathname, at_flags)?;
    if dentry.is_negative() {
        return Err(SysError::ENOENT);
    }
    Ok(0)
}

/// rename() renames a file, moving it between directories if
/// required.  Any other hard links to the file (as created using
/// link(2)) are unaffected.  Open file descriptors for oldpath are
/// also unaffected.
/// renameat2() has an additional flags argument.  A renameat2() call
/// with a zero flags argument is equivalent to renameat().
pub fn sys_renameat2(old_dirfd: isize, old_path: *const u8, new_dirfd: isize, new_path: *const u8, flags: i32) -> Result<isize, SysError> {
    let task = current_task().unwrap().clone();
    let flags = RenameFlags::from_bits(flags).ok_or(SysError::EINVAL)?;
    let old_dentry = at_helper(task.clone(), old_dirfd, old_path, AtFlags::AT_SYMLINK_NOFOLLOW)?;
    let new_dentry = at_helper(task.clone(), new_dirfd, new_path, AtFlags::AT_SYMLINK_NOFOLLOW)?;

    if flags.contains(RenameFlags::RENAME_EXCHANGE)
            && (flags.contains(RenameFlags::RENAME_NOREPLACE)
                || flags.contains(RenameFlags::RENAME_WHITEOUT))
    {
        return Err(SysError::EINVAL);
    }
    // the new dentry can not be the descendant of the old dentry
    let mut parent_opt = new_dentry.parent();
    while let Some(parent) = parent_opt {
        if Arc::ptr_eq(&parent, &old_dentry) {
            return Err(SysError::EINVAL);
        }
        parent_opt = parent.parent();
    }

    if new_dentry.state() == DentryState::NEGATIVE && flags.contains(RenameFlags::RENAME_EXCHANGE) {
        return Err(SysError::ENOENT);
    } else if flags.contains(RenameFlags::RENAME_NOREPLACE) {
        return Err(SysError::EEXIST);
    }

    let old_inode = old_dentry.inode().unwrap();
    let new_inode = new_dentry.inode();
    old_inode.rename(&new_dentry.path(), new_inode)?;
    new_dentry.set_inode(old_inode);
    // warning: due to lwext4 unsupport for RENAME_EXCHANGE
    if flags.contains(RenameFlags::RENAME_EXCHANGE) {
        old_dentry.set_inode(new_dentry.inode().unwrap());
    } else {
        old_dentry.clear_inode();
    }
    Ok(0)
}

/// syscall: ftruncate
pub fn sys_ftruncate(fildes: usize, length: usize) -> SysResult {
    let task = current_task().unwrap().clone();
    let file = task.with_fd_table(|f| f.get_file(fildes))?;
    log::info!("[sys_ftruncate] fd {} truncate size to {}", fildes, length);
    file.inode().unwrap().truncate(length)?;
    Ok(0)
}

/// fake async
pub fn sys_fdatasync(fd: usize) -> SysResult {
    let task = current_task().unwrap().clone();
    let _ = task.with_fd_table(|t| t.get_file(fd))?;
    Ok(0)
}


/// at helper:
/// since many "xxxat" type file system syscalls will use the same logic of getting dentry,
/// we need to write a helper function to reduce code duplication
/// warning: for supporting more "at" syscall, emptry path is allowed here,
/// caller should check the path before calling at_helper if it doesnt expect empty path
pub fn at_helper(task: Arc<TaskControlBlock>, dirfd: isize, pathname: *const u8, flags: AtFlags) -> Result<Arc<dyn Dentry>, SysError> {
    let _sum_guard = SumGuard::new();
    if pathname.is_null() && !flags.contains(AtFlags::AT_EMPTY_PATH) {
        return Err(SysError::EFAULT);
    }
    let opt_path = user_path_to_string(
            UserPtrRaw::new(pathname), 
            &mut task.get_vm_space().lock()
        );
    let dentry = match opt_path {
        Ok(path) => {
            if path.starts_with("/") {
                global_find_dentry(&path)?
            } else {
                // getting full path (absolute path)
                let fpath = if dirfd as i32 == AtFlags::AT_FDCWD.bits() {
                    // look up in the current dentry
                    let cw_dentry = task.with_cwd(|d| d.clone());
                    let ret = rel_path_to_abs(&cw_dentry.path(), &path).unwrap();
                    ret
                } else {
                    // look up in the current task's fd table
                    // which the inode fd points to should be a dir
                    let dir = task.with_fd_table(|t| t.get_file(dirfd as usize))?;
                    let dentry = dir.dentry().unwrap();
                    rel_path_to_abs(&dentry.path(), &path).unwrap()
                };
                global_find_dentry(&fpath)?
            }
        }
        Err(_) => {
            if !flags.contains(AtFlags::AT_EMPTY_PATH) {
                return Err(SysError::ENOENT);
            }
            if dirfd as i32 == AtFlags::AT_FDCWD.bits() {
                task.with_cwd(|d| d.clone())
            } else {
                let file = task.with_fd_table(|t| t.get_file(dirfd as usize))?;
                file.dentry().unwrap()
            }
        }
    };

    if flags.contains(AtFlags::AT_SYMLINK_NOFOLLOW) {
        Ok(dentry)
    } else {
        let dentry = dentry.follow()?;
        Ok(dentry)
    }
}


/// umask() sets the calling process's file mode creation mask (umask) to
/// mask & 0777 
pub fn sys_umask(_mask: i32) -> SysResult {
    // TODO: implement this
    Ok(0x777)
}<|MERGE_RESOLUTION|>--- conflicted
+++ resolved
@@ -176,13 +176,8 @@
             UserPtrRaw::new(pathname), 
             &mut task.get_vm_space().lock()
         );
-<<<<<<< HEAD
-    if let Some(path) = opt_path {
-        log::info!("task {} trying to open {}, oflags: {:?}, atflags: {:?}, dirfd {}", task.tid(), path, open_flags, at_flags, dirfd);
-=======
     if let Ok(path) = opt_path {
         // log::info!("task {} trying to open {}, oflags: {:?}, atflags: {:?}, dirfd {}", task.tid(), path, open_flags, at_flags, dirfd);
->>>>>>> 418f00db
         let dentry = at_helper(task.clone(), dirfd, pathname, at_flags)?;
         if open_flags.contains(OpenFlags::O_CREAT) {
             // the dir may not exist
