//! File and filesystem-related syscalls
use core::ptr::copy_nonoverlapping;

use alloc::{string::ToString, sync::Arc, vec};
use hal::{addr::{PhysAddrHal, VirtAddr}, constant::{Constant, ConstantsHal}, instruction::{Instruction, InstructionHal}, println};
use log::{info, warn};
use strum::FromRepr;
use virtio_drivers::PAGE_SIZE;
use crate::{config::BLOCK_SIZE, drivers::BLOCK_DEVICE, fs::{
    get_filesystem, pipe::make_pipe, vfs::{dentry::{self, global_find_dentry}, file::{open_file, SeekFrom}, fstype::MountFlags, inode::InodeMode, Dentry, DentryState, File}, Kstat, OpenFlags, RenameFlags, StatFs, UtsName, Xstat, XstatMask, AT_FDCWD, AT_REMOVEDIR
}, mm::vm::{PageFaultAccessType, UserVmSpaceHal}, processor::context::SumGuard, task::{fs::{FdFlags, FdInfo}, task::TaskControlBlock}, timer::{ffi::TimeSpec, get_current_time_duration}};
use crate::utils::{
    path::*,
    string::*,
};
use super::{SysResult,SysError};
use crate::mm::{translated_byte_buffer, translated_str, UserBuffer};
use crate::processor::processor::{current_processor,current_task,current_user_token};

/// syscall: write
pub async fn sys_write(fd: usize, buf: usize, len: usize) -> SysResult {
    let task = current_task().unwrap().clone();
    //info!("task {} trying to write fd {}", task.gettid(), fd);
    let file = task.with_fd_table(|table| table.get_file(fd))?;

    let start = buf & !(Constant::PAGE_SIZE - 1);
    let end = buf + len;
    let mut ret = 0;
    for aligned_va in (start..end).step_by(Constant::PAGE_SIZE) {
        let va = aligned_va.max(buf);
        let len = (Constant::PAGE_SIZE - (va % Constant::PAGE_SIZE)).min(end - va);
        let va = VirtAddr::from(va);
        let pa = task.with_mut_vm_space(|vm| {
            if let Some(pa) = vm.translate_va(va) {
                pa
            } else {
                vm.handle_page_fault(va, PageFaultAccessType::READ).unwrap();
                vm.translate_va(va).unwrap()
            }
        });
        let data = pa.get_slice(len);
        ret += file.write(data).await;
    }

    return Ok(ret as isize);
}


/// syscall: read
pub async fn sys_read(fd: usize, buf: usize, len: usize) -> SysResult {
    let task = current_task().unwrap().clone();
    // info!("task {} trying to read fd {}", task.gettid(), fd);
    let file = task.with_fd_table(|table| table.get_file(fd))?;
    let start = buf & !(Constant::PAGE_SIZE - 1);
    let end = buf + len;
    let mut ret = 0;
    for aligned_va in (start..end).step_by(Constant::PAGE_SIZE) {
        let va = aligned_va.max(buf);
        let len = (Constant::PAGE_SIZE - (va % Constant::PAGE_SIZE)).min(end - va);
        let va = VirtAddr::from(va);
        let pa = task.with_mut_vm_space(|vm| {
            if let Some(pa) = vm.translate_va(va) {
                pa
            } else {
                vm.handle_page_fault(va, PageFaultAccessType::WRITE).unwrap();
                vm.translate_va(va).unwrap()
            }
        });
        let data = pa.get_slice_mut(len);
        ret += file.read(data).await;
    }

    return Ok(ret as isize);
}

/// syscall: close
pub fn sys_close(fd: usize) -> SysResult {
    log::debug!("[sys_close]: close on fd: {}", fd);
    let task = current_task().unwrap();
    task.with_mut_fd_table(|table| table.remove(fd))?;
    Ok(0)
}

/// syscall: lseek
pub fn sys_lseek(fd: usize, offset: isize, whence: usize) -> SysResult {
    #[derive(FromRepr)]
    #[repr(usize)]
    enum Whence {
        SeekSet = 0,
        SeekCur = 1,
        SeekEnd = 2,
        SeekData = 3,
        SeekHold = 4,
    }
    let task = current_task().unwrap().clone();
    let file = task.with_fd_table(|t| t.get_file(fd))?;
    let whence = Whence::from_repr(whence).ok_or(SysError::EINVAL)?;
    let ret = match whence {
        Whence::SeekSet => file.seek(SeekFrom::Start(offset as u64))?,
        Whence::SeekCur => file.seek(SeekFrom::Current(offset as i64))?,
        Whence::SeekEnd => file.seek(SeekFrom::End(offset as i64))?,
        _ => todo!()
    };
    Ok(ret as isize)
}

/// syscall: getcwd
/// The getcwd() function copies an absolute pathname of 
/// the current working directory to the array pointed to by buf, 
/// which is of length size.
/// On success, these functions return a pointer to 
/// a string containing the pathname of the current working directory. 
/// In the case getcwd() and getwd() this is the same value as buf.
/// On failure, these functions return NULL, 
/// and errno is set to indicate the error. 
/// The contents of the array pointed to by buf are undefined on error.
pub fn sys_getcwd(buf: usize, len: usize) -> SysResult {
    let _sum_guard = SumGuard::new();
    let task = current_task().unwrap();
    task.with_cwd(|cwd| {
        let path = cwd.path();
        if len < path.len() + 1 {
            info!("[sys_getcwd]: buf len too small to recv path");
            return Err(SysError::ERANGE);
        } else {
            //info!("copying path: {}, len: {}", path, path.len());
            let new_buf = unsafe { core::slice::from_raw_parts_mut(buf as *mut u8, len) };
            new_buf.fill(0 as u8);
            let new_buf = unsafe { core::slice::from_raw_parts_mut(buf as *mut u8, path.len()) };
            new_buf.copy_from_slice(path.as_bytes());
            return Ok(buf as isize);
        }
    })
}

/// syscall: dup
pub fn sys_dup(old_fd: usize) -> SysResult {
    let task = current_task().unwrap();
    let new_fd = task.with_mut_fd_table(|table| table.dup_no_flag(old_fd))?;
    Ok(new_fd as isize)
}

/// syscall: dup3
pub fn sys_dup3(old_fd: usize, new_fd: usize, flags: u32) -> SysResult {
    //info!("dup3: old_fd = {}, new_fd = {}", old_fd, new_fd);
    let task = current_task().unwrap();
    let flags = OpenFlags::from_bits(flags as i32).ok_or(SysError::EINVAL)?;
    if old_fd == new_fd {
        return Err(SysError::EINVAL);
    }
    let new_fd = task.with_mut_fd_table(|table| table.dup3(old_fd, new_fd, flags.into()))?;
    Ok(new_fd as isize)
}

/// syscall: openat
/// If the pathname given in pathname is relative, 
/// then it is interpreted relative to the directory referred to by the file descriptor dirfd 
/// (rather than relative to the current working directory of the calling process, 
/// as is done by open(2) for a relative pathname).
/// If pathname is relative and dirfd is the special value AT_FDCWD, 
/// then pathname is interpreted relative to the current working directory of the calling process (like open(2)).
/// If pathname is absolute, then dirfd is ignored.
pub fn sys_openat(dirfd: isize, pathname: *const u8, flags: u32, _mode: u32) -> SysResult {
    let flags = OpenFlags::from_bits(flags as i32).unwrap();
    let task = current_task().unwrap().clone();

    if let Some(path) = user_path_to_string(pathname) {
        let dentry = at_helper(task.clone(), dirfd, pathname, flags)?;
<<<<<<< HEAD
        log::info!("trying to open {}, flags: {:?}", dentry.path(), flags);
=======
        log::debug!("trying to open {}, flags: {:?}", dentry.path(), flags);
>>>>>>> bc447cdb
        if flags.contains(OpenFlags::O_CREAT) {
            // inode not exist, create it as a regular file
            if flags.contains(OpenFlags::O_EXCL) && dentry.state() != DentryState::NEGATIVE {
                return Err(SysError::EEXIST);
            }
            let parent = dentry.parent().expect("[sys_openat]: can not open root as file!");
            let name = abs_path_to_name(&path).unwrap();
            let new_inode = parent.inode().unwrap().create(&name, InodeMode::FILE).unwrap();
            dentry.set_inode(new_inode);
<<<<<<< HEAD
=======
            dentry.set_state(DentryState::USED);
            // we shall not add child to parent until child is valid!
            parent.add_child(dentry.clone());
>>>>>>> bc447cdb
        }
        if dentry.state() == DentryState::NEGATIVE {
            return Err(SysError::ENOENT);
        }
        let inode = dentry.inode().unwrap();
        if flags.contains(OpenFlags::O_DIRECTORY) && inode.inner().mode.get_type() != InodeMode::DIR {
            return Err(SysError::ENOTDIR);
        }
        let file = dentry.open(flags).unwrap();
        file.set_flags(flags);
        let fd = task.with_mut_fd_table(|table| table.alloc_fd());
        let fd_info = FdInfo { file, flags: flags.into() };
        task.with_mut_fd_table(|t|t.put_file(fd, fd_info))?;
        log::debug!("open success, return fd: {}", fd);
        return Ok(fd as isize)
    } else {
        log::info!("[sys_openat]: pathname is empty!");
        return Err(SysError::ENOENT);
    }
}

/// syscall: mkdirat
/// If the pathname given in pathname is relative, 
/// then it is interpreted relative to the directory referred to by the file descriptor dirfd 
/// (rather than relative to the current working directory of the calling process, 
/// as is done by mkdir(2) for a relative pathname).
/// If pathname is relative and dirfd is the special value AT_FDCWD, 
/// then pathname is interpreted relative to the current working directory of the calling process (like mkdir(2)).
/// If pathname is absolute, then dirfd is ignored.
pub fn sys_mkdirat(dirfd: isize, pathname: *const u8, _mode: usize) -> SysResult {
    if let Some(path) = user_path_to_string(pathname) {
        let task = current_task().unwrap().clone();
        let dentry = at_helper(task, dirfd, pathname, OpenFlags::empty())?;
        if dentry.state() != DentryState::NEGATIVE {
            return Err(SysError::EEXIST);
        }
        let parent = dentry.parent().unwrap();
        let name = abs_path_to_name(&path).unwrap();
        let new_inode = parent.inode().unwrap().create(&name, InodeMode::DIR).unwrap();
        dentry.set_inode(new_inode);
        dentry.set_state(DentryState::USED);
    } else {
        warn!("[sys_mkdirat]: pathname is empty!");
        return Err(SysError::ENOENT);
    }
    Ok(0)
}

const AT_SYMLINK_NOFOLLOW: i32 = 0x100;

/// syscall: fstatat
pub fn sys_fstatat(dirfd: isize, pathname: *const u8, stat_buf: usize, flags: i32) -> SysResult {
    let _sum_guard= SumGuard::new();
    
    let task = current_task().unwrap().clone();
    let dentry = if flags == AT_SYMLINK_NOFOLLOW {
        at_helper(task.clone(), dirfd, pathname, OpenFlags::O_NOFOLLOW)?
    } else {
        at_helper(task.clone(), dirfd, pathname, OpenFlags::empty())?
    };
    if dentry.state() == DentryState::NEGATIVE {
        return Err(SysError::ENOENT);
    }

    let stat = dentry.inode().unwrap().getattr();
    let stat_ptr = stat_buf as *mut Kstat;
    unsafe {
        Instruction::set_sum();
        stat_ptr.write(stat);
    }
    Ok(0)
}

/// chdir() changes the current working directory of the calling
/// process to the directory specified in path.
/// On success, zero is returned.  On error, -1 is returned, and errno
/// is set to indicate the error.
pub fn sys_chdir(path: *const u8) -> SysResult {
    let path = user_path_to_string(path).unwrap();
    let dentry = global_find_dentry(&path);
    if dentry.state() == DentryState::NEGATIVE {
        info!("[sys_chdir]: dentry not found");
        return Err(SysError::ENOENT);
    } else {
        let task = current_task().unwrap().clone();
        task.set_cwd(dentry);
        return Ok(0);
    }
}


const PIPE_BUF_LEN: usize = PAGE_SIZE;
/// pipe() creates a pipe, a unidirectional data channel 
/// that can be used for interprocess communication. 
/// The array pipefd is used to return two file descriptors 
/// referring to the ends of the pipe. 
/// pipefd[0] refers to the read end of the pipe. 
/// pipefd[1] refers to the write end of the pipe. 
/// Data written to the write end of the pipe is buffered by the kernel 
/// until it is read from the read end of the pipe.
/// todo: support flags
pub fn sys_pipe2(pipe: *mut i32, flags: u32) -> SysResult {
    let task = current_task().unwrap().clone();
    let flags = OpenFlags::from_bits(flags as i32).unwrap();
    let (read_file, write_file) = make_pipe(PIPE_BUF_LEN);
    let read_fd = task.with_mut_fd_table(|t|t.alloc_fd());
    task.with_mut_fd_table(|t| t.put_file(read_fd, FdInfo { file: read_file, flags: flags.into() }))?;
    let write_fd = task.with_mut_fd_table(|t|t.alloc_fd());
    task.with_mut_fd_table(|t| t.put_file(write_fd, FdInfo { file: write_file, flags: flags.into() }))?;

    let _sum = SumGuard::new();
    let pipefd = unsafe { core::slice::from_raw_parts_mut(pipe, 2 * core::mem::size_of::<i32>()) };
    info!("read fd: {}, write fd: {}", read_fd, write_fd);
    pipefd[0] = read_fd as i32;
    pipefd[1] = write_fd as i32;
    Ok(0)
}

/// syscall fstat
pub fn sys_fstat(fd: usize, stat_buf: usize) -> SysResult {
    let _sum_guard = SumGuard::new();
    let task = current_task().unwrap().clone();
    let file = task.with_fd_table(|t| t.get_file(fd))?;
    let stat = file.dentry().unwrap().inode().unwrap().getattr();
    let stat_ptr = stat_buf as *mut Kstat;
    unsafe {
        Instruction::set_sum();
        *stat_ptr = stat;
    }
    return Ok(0);
}

/// syscall statfs
/// TODO
pub fn sys_statfs(_path: usize, buf: usize) -> SysResult {
    let info = StatFs {
        f_type: 0x2011BAB0 as i64,
        f_bsize: BLOCK_SIZE as i64,
        f_blocks: 1 << 27,
        f_bfree: 1 << 26,
        f_bavail: 1 << 20,
        f_files: 1 << 10,
        f_ffree: 1 << 9,
        f_fsid: [0; 2],
        f_namelen: 1 << 8,
        f_frsize: 1 << 9,
        f_flags: 1 << 1 as i64,
        f_spare: [0; 4],
    };
    unsafe {
        Instruction::set_sum();
        (buf as *mut StatFs).write(info);
    }
    Ok(0)
}

/// syscall statx
pub fn sys_statx(dirfd: isize, pathname: *const u8, flags: i32, mask: u32, statx_buf: VirtAddr) -> SysResult {
    let _sum_guard = SumGuard::new();
    let open_flags = OpenFlags::from_bits(flags).ok_or(SysError::EINVAL)?;
    let mask = XstatMask::from_bits_truncate(mask);
    let task = current_task().unwrap().clone();

    let dentry = if flags == AT_SYMLINK_NOFOLLOW {
        at_helper(task.clone(), dirfd, pathname, OpenFlags::O_NOFOLLOW | open_flags)?
    } else {
        at_helper(task.clone(), dirfd, pathname, open_flags)?
    };
    if dentry.state() == DentryState::NEGATIVE {
        return Err(SysError::ENOENT);
    }
    let inode = dentry.inode().unwrap();
    let statx_ptr = statx_buf.0 as *mut Xstat;
    let statx = inode.getxattr(mask);
    unsafe {
        statx_ptr.write(statx);
    }
    Ok(0)
}

/// syscall uname
pub fn sys_uname(uname_buf: usize) -> SysResult {
    let _sum_guard = SumGuard::new();
    let uname = UtsName::default();
    let uname_ptr = uname_buf as *mut UtsName;
    unsafe {
        *uname_ptr = uname;
    }
    Ok(0)
}

/// syscall: syslog
/// TODO: unimplement
pub fn sys_syslog(_log_type: usize, _bufp: usize, _len: usize) -> SysResult {
    Ok(0)
}



#[derive(Debug, Clone, Copy)]
#[repr(C)]
struct LinuxDirent64 {
    d_ino: u64,
    d_off: u64,
    d_reclen: u16,
    d_type: u8,
    // d_name follows here, which will be written later
}
/// syscall getdents
/// ssize_t getdents64(int fd, void dirp[.count], size_t count);
/// The system call getdents() reads several linux_dirent structures
/// from the directory referred to by the open file descriptor fd into
/// the buffer pointed to by dirp.  The argument count specifies the
/// size of that buffer.
/// (todo) now mostly copy from Phoenix
pub fn sys_getdents64(fd: usize, buf: usize, len: usize) -> SysResult {
    const LEN_BEFORE_NAME: usize = 19;
    let task = current_task().unwrap().clone();
    let _sum_guard = SumGuard::new();
    let buf_slice = unsafe {
        core::slice::from_raw_parts_mut(buf as *mut u8, len)
    };
    assert!(buf_slice.len() == len);

    let file = task.with_fd_table(|t| t.get_file(fd))?;
    let dentry = file.dentry().unwrap();
    let mut buf_it = buf_slice;
    let mut writen_len = 0;
    for child in dentry.load_child_dentry().iter().skip(file.pos()) {
        assert!(child.state() != DentryState::NEGATIVE);
        // align to 8 bytes
        let c_name_len = child.name().len() + 1;
        let rec_len = (LEN_BEFORE_NAME + c_name_len + 7) & !0x7;
        let inode = child.inode().unwrap();
        let linux_dirent = LinuxDirent64 {
            d_ino: inode.inner().ino as u64,
            d_off: file.pos() as u64,
            d_type: inode.inner().mode.bits() as u8,
            d_reclen: rec_len as u16,
        };

        //info!("[sys_getdents64] linux dirent {linux_dirent:?}");
        if writen_len + rec_len > len {
            break;
        }

        file.seek(SeekFrom::Current(1))?;
        let ptr = buf_it.as_mut_ptr() as *mut LinuxDirent64;
        unsafe {
            ptr.copy_from_nonoverlapping(&linux_dirent, 1);
        }
        buf_it[LEN_BEFORE_NAME..LEN_BEFORE_NAME + c_name_len - 1]
            .copy_from_slice(child.name().as_bytes());
        buf_it[LEN_BEFORE_NAME + c_name_len - 1] = b'\0';
        buf_it = &mut buf_it[rec_len..];
        writen_len += rec_len;
    }
    log::debug!("writen_len: {}", writen_len);
    return Ok(writen_len as isize);
}

/// unlink() deletes a name from the filesystem.  If that name was the
/// last link to a file and no processes have the file open, the file
/// is deleted and the space it was using is made available for reuse.
/// If the name was the last link to a file but any processes still
/// have the file open, the file will remain in existence until the
/// last file descriptor referring to it is closed.
/// If the name referred to a symbolic link, the link is removed.
/// If the name referred to a socket, FIFO, or device, the name for it
/// is removed but processes which have the object open may continue to use it.
/// (todo): now only remove, but not check for remaining referred.
pub fn sys_unlinkat(dirfd: isize, pathname: *const u8, flags: i32) -> SysResult {
    let task = current_task().unwrap().clone();
    let path = user_path_to_string(pathname).unwrap();
    let dentry = at_helper(task, dirfd, pathname, OpenFlags::O_NOFOLLOW)?;
    if dentry.parent().is_none() {
        warn!("cannot unlink root!");
        return Err(SysError::ENOENT);
    }
    let inode = dentry.inode().unwrap();
    let is_dir = inode.inner().mode == InodeMode::DIR;
    if flags == AT_REMOVEDIR && !is_dir {
        return Err(SysError::ENOTDIR);
    } else if flags != AT_REMOVEDIR && is_dir {
        return Err(SysError::EPERM);
    }
    // use parent inode to remove the inode in the fs
    let name = abs_path_to_name(&path).unwrap();
    dentry.parent().unwrap().inode().unwrap().remove(&name, inode.inner().mode).expect("remove failed");
    //inode.unlink().expect("inode unlink failed");
    dentry.clear_inode();
    Ok(0)
}

/// syscall: readlinkat
/// does not append
/// a terminating null byte to buf.  It will (silently) truncate the
/// contents (to a length of bufsiz characters), in case the buffer is
/// too small to hold all of the contents.
pub fn sys_readlinkat(dirfd: isize, pathname: *const u8, buf: usize, len: usize) -> SysResult {
    let task = current_task().unwrap().clone();
    let dentry = at_helper(task.clone(), dirfd, pathname, OpenFlags::O_NOFOLLOW)?;
    info!("[sys_readlinkat]: reading link {}", dentry.path());
    if dentry.state() == DentryState::NEGATIVE {
        return Err(SysError::EBADF);
    }
    let inode = dentry.inode().unwrap();
    if inode.inner().mode != InodeMode::LINK {
        return Err(SysError::EINVAL);
    }
    
    let path = inode.readlink()?;
    unsafe {
        Instruction::set_sum();
        let new_buf = core::slice::from_raw_parts_mut(buf as *mut u8, len);
        new_buf.fill(0u8);
        let new_buf = core::slice::from_raw_parts_mut(buf as *mut u8, path.len());
        new_buf.copy_from_slice(path.as_bytes());
    }
    return Ok(path.len() as isize)
}

/// syscall: utimensat
/// The utime() system call changes the access and modification times
/// of the inode specified by filename to the actime and modtime
/// fields of times respectively.  The status change time (ctime) will
/// be set to the current time, even if the other time stamps don't
/// actually change.
pub fn sys_utimensat(dirfd: isize, pathname: *const u8, times: usize, flags: i32) -> SysResult {
    const UTIME_NOW: usize = 0x3fffffff;
    const UTIME_OMIT: usize = 0x3ffffffe;
    let task = current_task().unwrap().clone();
    let flags = OpenFlags::from_bits(flags).ok_or(SysError::EINVAL)?;
    let dentry = at_helper(task, dirfd, pathname, flags)?;
    log::info!("[sys_utimensat]: path: {}", dentry.path());
    if dentry.state() == DentryState::NEGATIVE {
        return Err(SysError::ENOENT);
    }
    let inode = dentry.inode().unwrap();
    let inner = inode.as_ref().inner();
    
    let current_time = TimeSpec::from(get_current_time_duration());
    if times == 0 {
        *inner.atime.lock() = current_time;
        *inner.ctime.lock() = current_time;
        *inner.mtime.lock() = current_time;
    } else {
        let times = unsafe {
            Instruction::set_sum();
            core::slice::from_raw_parts_mut(times as *mut TimeSpec, 2)
        };
        match times[0].tv_nsec {
            UTIME_NOW => *inner.atime.lock() = current_time,
            UTIME_OMIT => {}
            _ => *inner.atime.lock() = current_time,
        }
        match times[0].tv_nsec {
            UTIME_NOW => *inner.mtime.lock() = current_time,
            UTIME_OMIT => {}
            _ => *inner.mtime.lock() = current_time,
        }
        *inner.ctime.lock() = current_time;
    }
    Ok(0)
}

/// syscall: mount
/// (todo)
pub fn sys_mount(
    _source: *const u8,
    _target: *const u8,
    _fstype: *const u8,
    _flags: u32,
    _data: usize,
) -> SysResult {
    /*
    let _source_path = user_path_to_string(source).unwrap();
    let target_path = user_path_to_string(target).unwrap();
    let flags = MountFlags::from_bits(flags).unwrap();
    let fat32_type = get_filesystem("fat32");
    let dev = Some(BLOCK_DEVICE.clone());
    let parent_path = abs_path_to_parent(&target_path).unwrap();
    let name = abs_path_to_name(&target_path).unwrap();
    let parent = global_find_dentry(&parent_path);

    fat32_type.mount(&name, Some(parent), flags, dev);
    */
    Ok(0)
}

/// fake unmount
pub fn sys_umount2(_target: *const u8, _flags: u32) -> SysResult {
    Ok(0)
}

/// syscall: ioctl
pub fn sys_ioctl(fd: usize, cmd: usize, arg: usize) -> SysResult {
    let task = current_task().unwrap().clone();
    let file = task.with_fd_table(|t| t.get_file(fd))?;
    unsafe {
        Instruction::set_sum();
    }
    file.ioctl(cmd, arg)
}

#[derive(FromRepr, Debug, Eq, PartialEq, Clone, Copy, Default)]
#[allow(non_camel_case_types)]
#[allow(missing_docs)]
#[repr(isize)]
pub enum FcntlOp {
    F_DUPFD = 0,
    F_DUPFD_CLOEXEC = 1030,
    F_GETFD = 1,
    F_SETFD = 2,
    F_GETFL = 3,
    F_SETFL = 4,
    #[default]
    F_UNIMPL,
}

/// syscall: fcntl
pub fn sys_fnctl(fd: usize, op: isize, arg: usize) -> SysResult {
    let op = FcntlOp::from_repr(op).unwrap_or_default();
    let task = current_task().unwrap().clone();
    match op {
        FcntlOp::F_DUPFD => {
            // Duplicate the file descriptor fd using the lowest-numbered
            // available file descriptor greater than or equal to arg.
            let new_fd = task.with_mut_fd_table(|t| t.dup_with_bound(fd, arg, OpenFlags::empty().into()))?;
            Ok(new_fd as isize)
        }
        FcntlOp::F_DUPFD_CLOEXEC => {
            // As for F_DUPFD, but additionally set the close-on-exec flag
            // for the duplicate file descriptor.
            let new_fd = task.with_mut_fd_table(|t| t.dup_with_bound(fd, arg, FdFlags::CLOEXEC))?;
            Ok(new_fd as isize)
        }
        FcntlOp::F_GETFD => {
            // Return (as the function result) the file descriptor flags;
            // arg is ignored.
            let fd_info = task.with_fd_table(|t| t.get_fd_info(fd))?;
            Ok(fd_info.flags().bits() as isize)
        }
        FcntlOp::F_SETFD => {
            let arg = OpenFlags::from_bits_truncate(arg as i32);
            let fd_flags = FdFlags::from(arg);
            task.with_mut_fd_table(|table| {
                let fd_info = table.get_mut_fd_info(fd)?;
                fd_info.set_flags(fd_flags);
                Ok(0)
            })
        }
        FcntlOp::F_GETFL => {
            let file = task.with_fd_table(|table| table.get_file(fd))?;
            Ok(file.flags().bits() as _)
        }
        FcntlOp::F_SETFL => {
            let flags = OpenFlags::from_bits_truncate(arg as _);
            let file = task.with_fd_table(|table| table.get_file(fd))?;
            file.set_flags(flags.status());
            Ok(0)
        }
        _ => {
            log::warn!("fcntl cmd: {op:?} not implemented");
            Ok(0)
        }
    }
}

#[derive(Debug, Clone, Copy)]
#[repr(C)]
#[allow(missing_docs)]
pub struct IoVec {
    pub base: usize,
    pub len: usize,
}

/// The readv() system call reads iovcnt buffers from the file
/// associated with the file descriptor fd into the buffers described
/// by iov ("scatter input").
pub async fn sys_readv(fd: usize, iov: usize, iovcnt: usize) -> SysResult {
    let task = current_task().unwrap().clone();
    let file = task.with_fd_table(|t| t.get_file(fd))?;
    let iovs = unsafe {
        Instruction::set_sum();
        core::slice::from_raw_parts(iov as *const IoVec, iovcnt)
    };
    let mut totol_len = 0usize;
    for (i, iov) in iovs.iter().enumerate() {
        if iov.len == 0 {
            continue;
        }
        log::debug!("[sys_readv]: iov[{}], ptr: {:#x}, len: {}", i, iov.base, iov.len);
        let buf = unsafe {
            Instruction::set_sum();
            core::slice::from_raw_parts_mut(iov.base as *mut u8, iov.len)
        };
        let read_len = file.read(buf).await;
        totol_len += read_len;
    }
    Ok(totol_len as isize)
}

/// The writev() function shall be equivalent to write(), except as
/// described below. The writev() function shall gather output data
/// from the iovcnt buffers specified by the members of the iov array:
/// iov[0], iov[1], ..., iov[iovcnt-1].
pub async fn sys_writev(fd: usize, iov: usize, iovcnt: usize) -> SysResult {
    let task = current_task().unwrap().clone();
    let file = task.with_fd_table(|t| t.get_file(fd))?;
    let iovs = unsafe {
        Instruction::set_sum();
        core::slice::from_raw_parts(iov as *const IoVec, iovcnt)
    };
    let mut totol_len = 0usize;
    for (i, iov) in iovs.iter().enumerate() {
        if iov.len == 0 {
            continue;
        }
        log::debug!("[sys_writev]: iov[{}], ptr: {:#x}, len: {}", i, iov.base, iov.len);
        let buf = unsafe {
            Instruction::set_sum();
            core::slice::from_raw_parts(iov.base as *const u8, iov.len)
        };
        let write_len = file.write(buf).await;
        totol_len += write_len;
    }
    Ok(totol_len as isize)
}

/// sendfile() copies data between one file descriptor and another.
/// If offset is not NULL, then it points to a variable holding the
/// file offset from which sendfile() will start reading data from
/// in_fd.  When sendfile() returns, this variable will be set to the
/// offset of the byte following the last byte that was read. 
/// 
/// If offset is not NULL, then sendfile() does not modify the file
/// offset of in_fd; otherwise the file offset is adjusted to reflect
/// the number of bytes read from in_fd.
/// 
/// If offset is NULL, then data will be read from in_fd starting at
/// the file offset, and the file offset will be updated by the call.
pub async fn sys_sendfile(out_fd: usize, in_fd: usize, offset: usize, count: usize) -> SysResult {
    info!("[sys_sendfile]: out fd: {out_fd}, in fd: {in_fd}, offset: {offset}, count: {count}");
    let task = current_task().unwrap().clone();
    let in_file = task.with_fd_table(|t| t.get_file(in_fd))?;
    let out_file = task.with_fd_table(|t| t.get_file(out_fd))?;
    let mut buf = vec![0u8; count];
    let len;
    if offset == 0 {
        len = in_file.read(&mut buf).await;
    } else {
        unsafe {
            Instruction::set_sum();
            let off = (offset as *const usize).read();
            len = in_file.inode().unwrap().read_at(off, &mut buf).expect("read failed");
            (offset as *mut usize).write(off + len);
        }
    }
    let ret = out_file.write(&buf[..len]).await;
    Ok(ret as isize)
}

/// syscall: linkat
/// link() creates a new link (also known as a hard link) to an existing file.
/// The linkat() system call operates in exactly the same way as link(2), 
pub fn sys_linkat(old_dirfd: isize, old_pathname: *const u8, new_dirfd: isize, new_pathname: *const u8, flags: i32) -> SysResult {
    let task = current_task().unwrap().clone();
    let flags = OpenFlags::from_bits(flags).ok_or(SysError::EINVAL)?;
    let old_dentry = at_helper(task.clone(), old_dirfd, old_pathname, flags)?;
    let new_dentry = at_helper(task.clone(), new_dirfd, new_pathname, flags)?;
    log::debug!("[sys_linkat]: try to create hard link between {} {}", old_dentry.path(), new_dentry.path());
    let old_inode = old_dentry.inode().unwrap();
    old_inode.link(&new_dentry.path())?;
    new_dentry.set_inode(old_inode);
    new_dentry.set_state(DentryState::USED);
    Ok(0)
}

/// syscall: faccessat
/// access() checks whether the calling process can access the file
/// pathname.  If pathname is a symbolic link, it is dereferenced.
/// TODO: now do nothing
pub fn sys_faccessat(dirfd: isize, pathname: *const u8, _mode: usize, flags: i32) -> SysResult {
    if flags == 0x200 || flags == 0x1000 {
        log::warn!("not support flags");
    }

    let task = current_task().unwrap().clone();
    let _dentry = if flags == AT_SYMLINK_NOFOLLOW {
        at_helper(task, dirfd, pathname, OpenFlags::O_NOFOLLOW)?
    } else {
        at_helper(task, dirfd, pathname, OpenFlags::empty())?
    };
    Ok(0)
}


/// rename() renames a file, moving it between directories if
/// required.  Any other hard links to the file (as created using
/// link(2)) are unaffected.  Open file descriptors for oldpath are
/// also unaffected.
/// renameat2() has an additional flags argument.  A renameat2() call
/// with a zero flags argument is equivalent to renameat().
pub fn sys_renameat2(old_dirfd: isize, old_path: *const u8, new_dirfd: isize, new_path: *const u8, flags: i32) -> Result<isize, SysError> {
    let task = current_task().unwrap().clone();
    let flags = RenameFlags::from_bits(flags).ok_or(SysError::EINVAL)?;
    let old_dentry = at_helper(task.clone(), old_dirfd, old_path, OpenFlags::O_NOFOLLOW)?;
    let new_dentry = at_helper(task.clone(), new_dirfd, new_path, OpenFlags::O_NOFOLLOW)?;

    if flags.contains(RenameFlags::RENAME_EXCHANGE)
            && (flags.contains(RenameFlags::RENAME_NOREPLACE)
                || flags.contains(RenameFlags::RENAME_WHITEOUT))
    {
        return Err(SysError::EINVAL);
    }
    // the new dentry can not be the descendant of the old dentry
    let mut parent_opt = new_dentry.parent();
    while let Some(parent) = parent_opt {
        if Arc::ptr_eq(&parent, &old_dentry) {
            return Err(SysError::EINVAL);
        }
        parent_opt = parent.parent();
    }

    if new_dentry.state() == DentryState::NEGATIVE && flags.contains(RenameFlags::RENAME_EXCHANGE) {
        return Err(SysError::ENOENT);
    } else if flags.contains(RenameFlags::RENAME_NOREPLACE) {
        return Err(SysError::EEXIST);
    }

    let old_inode = old_dentry.inode().unwrap();
    let new_inode = new_dentry.inode();
    old_inode.rename(&new_dentry.path(), new_inode)?;
    new_dentry.set_inode(old_inode);
    // warning: due to lwext4 unsupport for RENAME_EXCHANGE
    if flags.contains(RenameFlags::RENAME_EXCHANGE) {
        old_dentry.set_inode(new_dentry.inode().unwrap());
    } else {
        old_dentry.clear_inode();
    }
    Ok(0)
}


/// at helper:
/// since many "xxxat" type file system syscalls will use the same logic of getting dentry,
/// we need to write a helper function to reduce code duplication
/// warning: for supporting more "at" syscall, emptry path is allowed here,
/// caller should check the path before calling at_helper if it doesnt expect empty path
pub fn at_helper(task: Arc<TaskControlBlock>, dirfd: isize, pathname: *const u8, flags: OpenFlags) -> Result<Arc<dyn Dentry>, SysError> {
    let _sum_guard = SumGuard::new();
    let dentry = match user_path_to_string(pathname) {
        Some(path) => {
            if path.starts_with("/") {
                global_find_dentry(&path)
            } else {
                // getting full path (absolute path)
                let fpath = if dirfd == AT_FDCWD {
                    // look up in the current dentry
                    let cw_dentry = task.with_cwd(|d| d.clone());
                    rel_path_to_abs(&cw_dentry.path(), &path).unwrap()
                } else {
                    // look up in the current task's fd table
                    // which the inode fd points to should be a dir
                    let dir = task.with_fd_table(|t| t.get_file(dirfd as usize))?;
                    let dentry = dir.dentry().unwrap();
                    rel_path_to_abs(&dentry.path(), &path).unwrap()
                };
                global_find_dentry(&fpath)
            }
        }
        None => {
            warn!("[at_helper]: using empty path!");
            if dirfd == AT_FDCWD {
                task.with_cwd(|d| d.clone())
            } else {
                let file = task.with_fd_table(|t| t.get_file(dirfd as usize))?;
                file.dentry().unwrap()
            }
        }
    };

    if flags.contains(OpenFlags::O_NOFOLLOW) {
        Ok(dentry)
    } else {
        let dentry = dentry.follow()?;
        Ok(dentry)
    }
}

/// Modify the permissions of a file or directory relative to a certain
/// directory or location
pub fn sys_fchmodat() -> SysResult {
    Ok(0)
}<|MERGE_RESOLUTION|>--- conflicted
+++ resolved
@@ -166,11 +166,7 @@
 
     if let Some(path) = user_path_to_string(pathname) {
         let dentry = at_helper(task.clone(), dirfd, pathname, flags)?;
-<<<<<<< HEAD
-        log::info!("trying to open {}, flags: {:?}", dentry.path(), flags);
-=======
         log::debug!("trying to open {}, flags: {:?}", dentry.path(), flags);
->>>>>>> bc447cdb
         if flags.contains(OpenFlags::O_CREAT) {
             // inode not exist, create it as a regular file
             if flags.contains(OpenFlags::O_EXCL) && dentry.state() != DentryState::NEGATIVE {
@@ -180,12 +176,9 @@
             let name = abs_path_to_name(&path).unwrap();
             let new_inode = parent.inode().unwrap().create(&name, InodeMode::FILE).unwrap();
             dentry.set_inode(new_inode);
-<<<<<<< HEAD
-=======
             dentry.set_state(DentryState::USED);
             // we shall not add child to parent until child is valid!
             parent.add_child(dentry.clone());
->>>>>>> bc447cdb
         }
         if dentry.state() == DentryState::NEGATIVE {
             return Err(SysError::ENOENT);
