--- conflicted
+++ resolved
@@ -202,13 +202,9 @@
             return -SysError::ENOSYS.code();
     };
 
-<<<<<<< HEAD
-    log::info!("task {}, syscall: {:?}", current_task().unwrap().tid() , syscall_id);
-=======
     if syscall_id != SYSCALL_READ || syscall_id != SYSCALL_PPOLL{
         log::info!("task {}, syscall: {:?}", current_task().unwrap().tid() , syscall_id);
     }
->>>>>>> 418f00db
 
     let result = match syscall_id { 
         SYSCALL_FSETXATTR => sys_temp(syscall_id),
@@ -341,16 +337,13 @@
         SYSCALL_MSYNC => sys_temp(syscall_id),
         SYSCALL_MLOCK => sys_temp(syscall_id),
         SYSCALL_MEMBARRIER => sys_temp(syscall_id),
-<<<<<<< HEAD
         SYSCALL_COPY_FILE_RANGE => sys_temp(syscall_id),
-=======
         SYSCALL_SETUID => sys_temp(syscall_id),
         SYSCALL_ADDKEY => sys_temp(syscall_id),
         SYSCALL_KEYCTL => sys_temp(syscall_id),
         SYSCALL_ACCT => sys_temp(syscall_id),
         SYSCALL_ADJTIMEX => sys_temp(syscall_id),
         SYSCALL_BPF => sys_temp(syscall_id),
->>>>>>> 418f00db
         SYSCALL_FACCESSAT2 => sys_faccessat2(args[0] as isize, args[1] as *const u8, args[2], args[3] as i32),
         /* 
         _ => { 
