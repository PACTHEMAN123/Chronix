//! Implementation of syscalls
//!
//! The single entry point to all system calls, [`syscall()`], is called
//! whenever userspace wishes to perform a system call using the `ecall`
//! instruction. In this case, the processor raises an 'Environment call from
//! U-mode' exception, which is handled as one of the cases in
//! [`crate::trap::trap_handler`].
//!
//! For clarity, each single syscall is implemented as its own function, named
//! `sys_` then the name of the syscall. You can find functions like this in
//! submodules, and you should also implement syscalls this way.


#[derive(FromRepr, Clone, Copy, Debug, Eq, PartialEq)]
#[repr(usize)]
#[allow(non_camel_case_types)]
pub enum SyscallId {
    SYSCALL_IO_GETEVENTS = 4,
    SYSCALL_SETXATTR = 5,
<<<<<<< HEAD
    SYSCALL_LSETXATTR = 6,
    SYSCALL_FSETXATTR = 7,
    SYSCALL_GETXATTR = 8,
    SYSCALL_LGETXATTR = 9,
    SYSCALL_FGETXATTR = 10,
    SYSCALL_LISTXATTR = 11,
    SYSCALL_LLISTXATTR = 12,
    SYSCALL_FLISTXATTR = 13,
    SYSCALL_REMOVEXATTR = 14,
    SYSCALL_LREMOVEXATTR = 15,
    SYSCALL_FREMOVEXATTR = 16,
=======
    SYSCALL_GETXATTR = 8,
    SYSCALL_FSETXATTR = 7,
    SYSCALL_FLISTXATTR = 13,
>>>>>>> 67519990
    SYSCALL_GETCWD = 17,
    SYSCALL_EPOLL_CREATE1 = 20,
    SYSCALL_EPOLL_CTL = 21,
    SYSCALL_EPOLL_PWAIT = 22,
    SYSCALL_DUP = 23,
    SYSCALL_DUP3 = 24,
    SYSCALL_FCNTL = 25,
    SYSCALL_INOTIFY_INIT1 = 26,
    SYSCALL_INOTIFY_ADD_WATCH = 27,
    SYSCALL_INOTIFY_RM_WATCH = 28,
    SYSCALL_IOCTL = 29,
    SYSCALL_FLOCK = 32,
    SYSCALL_MKNODAT = 33,
    SYSCALL_MKDIR = 34,
    SYSCALL_UNLINKAT = 35,
    SYSCALL_SYMLINKAT = 36,
    SYSCALL_LINKAT = 37,
    SYSCALL_UMOUNT2 = 39,
    SYSCALL_MOUNT = 40,
    SYSCALL_STATFS = 43,
    SYSCALL_FSTATFS = 44,
    SYSCALL_TRUNCATE = 45,
    SYSCALL_FTRUNCATE = 46,
    SYSCALL_FALLOCATE = 47,
    SYSCALL_FACCESSAT = 48,
    SYSCALL_CHDIR = 49,
    SYSCALL_FCHDIR = 50,
    SYSCALL_FCHMOD = 52,
    SYSCALL_FCHMODAT = 53,
    SYSCALL_FCHOWNAT = 54,
    SYSCALL_FCHOWN = 55,
    SYSCALL_OPENAT = 56,
    SYSCALL_CLOSE = 57,
    SYSCALL_PIPE = 59,
    SYSCALL_GETDENTS = 61,
    SYSCALL_LSEEK = 62,
    SYSCALL_READ = 63,
    SYSCALL_WRITE = 64,
    SYSCALL_READV = 65,
    SYSCALL_WRITEV = 66,
    SYSCALL_PREAD = 67,
    SYSCALL_PWRITE = 68,
    SYSCALL_SENDFILE = 71,
    SYSCALL_PSELECT6 = 72,
    SYSCALL_PPOLL = 73,
    SYSCALL_VMSPLICE = 75,
    SYSCALL_SPLICE = 76,
    SYSCALL_TEE = 77,
    SYSCALL_READLINKAT = 78,
    SYSCALL_FSTATAT = 79,
    SYSCALL_FSTAT = 80,
    SYSCALL_SYNC = 81,
    SYSCALL_FSYNC = 82,
    SYSCALL_FDATASYNC = 83,
    SYSCALL_UTIMENSAT = 88,
    SYSCALL_ACCT = 89,
    SYSCALL_CAPGET = 90,
    SYSCALL_CAPSET = 91,
    SYSCALL_EXIT = 93,
    SYSCALL_EXIT_GROUP = 94,
    SYSCALL_SET_TID_ADDRESS = 96,
    SYSCALL_FUTEX = 98,
    SYSCALL_SET_ROBUST_LIST = 99,
    SYSCALL_GET_ROBUST_LIST = 100,
    SYSCALL_NANOSLEEP = 101,
    SYSCALL_GETITIMER = 102,
    SYSCALL_SETITIMER = 103,
    SYSCALL_DELETE_MODULE = 106,
    SYSCALL_CLOCK_GETTIME = 113,
    SYSCALL_CLOCK_GETRES = 114,
    SYSCALL_CLOCK_NANOSLEEP = 115,
    SYSCALL_SYSLOG = 116,
    SYSCALL_SCHED_SETSCHEDULER = 119,
    SYSCALL_SCHED_GETSCHEDULER = 120,
    SYSCALL_SCHED_GETPARAM = 121,
    SYSCALL_SCHED_SETAFFINITY = 122,
    SYSCALL_SCHED_GETAFFINITY = 123,
    SYSCALL_YIELD = 124,
    SYSCALL_KILL = 129,
    SYSCALL_TKILL = 130,
    SYSCALL_TGKILL = 131,
    SYSCALL_SIGALTSTACK = 132,
    SYSCALL_RT_SIGSUSPEND = 133,
    SYSCALL_RT_SIGACTION = 134,
    SYSCALL_RT_SIGPROCMASK = 135,
    SYSCALL_RT_SIGPENDING = 136,
    SYSCALL_RT_SIGTIMEDWAIT = 137,
    SYSCALL_RT_SIGRETURN = 139,
    SYSCALL_REBOOT = 142,
    SYSCALL_SETREGID = 143,
    SYSCALL_SETGID = 144,
    SYSCALL_SETREUID = 145,
    SYSCALL_SETUID = 146,
    SYSCALL_SETRESUID = 147,
    SYSCALL_SETRESGID = 149,
    SYSCALL_TIMES = 153,
    SYSCALL_SETPGID = 154,
    SYSCALL_GETPGID = 155,
    SYSCALL_SETSID = 157,
    SYSCALL_GETGROUPS = 158,
    SYSCALL_SETGROUPS = 159,
    SYSCALL_UNAME = 160,
    SYSCALL_GETRLIMIT = 163,
    SYSCALL_GETRUSAGE = 165,
    SYSCALL_UMASK = 166,
    SYSCALL_GETTIMEOFDAY = 169,
    SYSCALL_SETTIMEOFDAY = 170,
    SYSCALL_ADJTIMEX = 171,
    SYSCALL_GETPID = 172,
    SYSCALL_GETPPID = 173,
    SYSCALL_GETUID = 174,
    SYSCALL_GETEUID = 175,
    SYSCALL_GETGID = 176,
    SYSCALL_GETEGID = 177,
    SYSCALL_GETTID = 178,
    SYSCALL_SYSINFO = 179,
    SYSCALL_SHMGET = 194,
    SYSCALL_SHMCTL = 195,
    SYSCALL_SHMAT = 196,
    SYSCALL_SHMDT = 197,
    SYSCALL_SOCKET = 198,
    SYSCALL_SOCKETPAIR = 199,
    SYSCALL_BIND = 200,
    SYSCALL_LISTEN = 201,
    SYSCALL_ACCEPT = 202,
    SYSCALL_CONNECT = 203,
    SYSCALL_GETSOCKNAME = 204,
    SYSCALL_GETPEERNAME = 205,
    SYSCALL_SENDTO = 206,
    SYSCALL_RECVFROM = 207,
    SYSCALL_SETSOCKOPT = 208,
    SYSCALL_GETSOCKOPT = 209,
    SYSCALL_SHUTDOWN = 210,
    SYSCALL_SENDMSG = 211,
    SYSCALL_RECVMSG = 212,
    SYSCALL_BRK = 214,
    SYSCALL_MUNMAP = 215,
    SYSCALL_MREMAP = 216,
    SYSCALL_ADDKEY = 217,
    SYSCALL_KEYCTL = 219,
    SYSCALL_CLONE = 220,
    SYSCALL_EXEC = 221,
    SYSCALL_MMAP = 222,
    SYSCALL_MPROTECE = 226,
    SYSCALL_MSYNC = 227,
    SYSCALL_MLOCK = 228,
    SYSCALL_MUNLOCK = 229,
    SYSCALL_MLOCKALL = 230,
    SYSCALL_MUNLOCKALL = 231,
    SYSCALL_MADSIVE = 233,
    SYSCALL_GET_MEMPOLICY = 236,
    SYSCALL_WAITPID = 260,
    SYSCALL_PRLIMIT64 = 261,
    SYSCALL_FANOTIFY_INIT = 262,
    SYSCALL_FANOTIFY_MARK = 263,
    SYSCALL_SENDMMSG = 269,
    SYSCALL_RENAMEAT2 = 276,
    SYSCALL_GETRANDOM = 278,
    SYSCALL_BPF = 280,
    SYSCALL_USERFAULTFD = 282,
    SYSCALL_MEMBARRIER = 283,
    SYSCALL_MLOCK2 = 284,
    SYSCALL_COPY_FILE_RANGE = 285,
    SYSCALL_STATX = 291,
    SYSCALL_CLONE3 = 435,
    SYSCALL_FACCESSAT2 = 439,
}


pub mod fs;
/// futex
pub mod futex;
pub mod process;
pub mod time;
pub mod signal;
pub mod misc;
pub mod mm;
pub mod io;
/// syscall concerning scheduler
pub mod sche;
/// syscall error code
pub mod sys_error;
/// syscall concerning network
pub mod net;
/// ipc
pub mod ipc;
pub mod reboot;
use alloc::format;
pub use fs::*;
use futex::{sys_futex, sys_get_robust_list, sys_set_robust_list, FUTEX_OWNER_DIED, FUTEX_TID_MASK, FUTEX_WAITERS};
use hal::{addr::VirtAddr, println};
use io::*;
use ipc::sysv::{sys_shmat, sys_shmctl, sys_shmdt, sys_shmget};
use misc::*;
use mm::{sys_mmap, sys_mprotect, sys_mremap, sys_munmap};
use net::*;
pub use process::*;
use strum::FromRepr;
pub use time::*;
pub use signal::*;
pub use sche::*;
pub use reboot::*;
pub use self::sys_error::SysError;
use crate::{fs::RenameFlags, mm::{UserPtr, UserPtrRaw}, signal::{SigAction, SigSet}, task::current_task, timer::ffi::{TimeVal, Tms}, utils::{timer::TimerGuard, SendWrapper}};
/// The result of a syscall, either Ok(return value) or Err(error code)
pub type SysResult = Result<isize, SysError>;

/// handle syscall exception with `syscall_id` and other arguments
pub async fn syscall(syscall_id: usize, args: [usize; 6]) -> isize {
    use SyscallId::*;
    let Some(syscall_id) = SyscallId::from_repr(syscall_id) else {
            log::warn!("Syscall number not included: {syscall_id}");
            return -SysError::ENOSYS.code();
    };

    // log::info!("task {}, syscall: {:?}, args: {:x?}", current_task().unwrap().tid() , syscall_id, args);

    let result = match syscall_id { 
        SYSCALL_SETXATTR => sys_temp(syscall_id),
        SYSCALL_LSETXATTR => sys_temp(syscall_id),
        SYSCALL_FSETXATTR => sys_temp(syscall_id),
<<<<<<< HEAD
        SYSCALL_GETXATTR => sys_temp(syscall_id),
        SYSCALL_LGETXATTR => sys_temp(syscall_id),
        SYSCALL_FGETXATTR => sys_temp(syscall_id),
        SYSCALL_LISTXATTR => sys_temp(syscall_id),
        SYSCALL_LLISTXATTR => sys_temp(syscall_id),
        SYSCALL_FLISTXATTR => sys_temp(syscall_id),
        SYSCALL_REMOVEXATTR => sys_temp(syscall_id),
        SYSCALL_LREMOVEXATTR => sys_temp(syscall_id),
        SYSCALL_FREMOVEXATTR => sys_temp(syscall_id),
=======
        SYSCALL_SETXATTR => sys_temp(syscall_id),
>>>>>>> 67519990
        SYSCALL_IO_GETEVENTS => sys_temp(syscall_id),
        SYSCALL_GETXATTR => sys_temp(syscall_id),
        SYSCALL_FLISTXATTR => sys_temp(syscall_id),
        SYSCALL_GETCWD => sys_getcwd(args[0] as usize, args[1] as usize),
        SYSCALL_EPOLL_CREATE1 => sys_temp(syscall_id),
        SYSCALL_EPOLL_CTL => sys_temp(syscall_id),
        SYSCALL_EPOLL_PWAIT => sys_temp(syscall_id),
        SYSCALL_DUP => sys_dup(args[0] as usize),
        SYSCALL_DUP3 => sys_dup3(args[0] as usize, args[1] as usize, args[2] as u32),
        SYSCALL_INOTIFY_INIT1 => sys_temp(syscall_id),
        SYSCALL_INOTIFY_ADD_WATCH => sys_temp(syscall_id),
        SYSCALL_INOTIFY_RM_WATCH => sys_temp(syscall_id),
        SYSCALL_FCNTL => sys_fnctl(args[0], args[1] as isize, args[2]),
        SYSCALL_IOCTL => sys_ioctl(args[0], args[1], args[2]),
        SYSCALL_MKNODAT => sys_temp(syscall_id),
        SYSCALL_FLOCK => sys_temp(syscall_id),
        SYSCALL_OPENAT => sys_openat(args[0] as isize , args[1] as *const u8, args[2] as u32, args[3] as u32),
        SYSCALL_MKDIR => sys_mkdirat(args[0] as isize, args[1] as *const u8, args[2] as usize),
        SYSCALL_UNLINKAT => sys_unlinkat(args[0] as isize, args[1] as *const u8, args[3] as i32),
        SYSCALL_SYMLINKAT => sys_symlinkat(args[0] as *const u8, args[1] as isize, args[2] as *const u8),
        SYSCALL_LINKAT => sys_linkat(args[0] as isize, args[1] as *const u8, args[2] as isize, args[3] as *const u8, args[4] as i32),
        SYSCALL_MOUNT => sys_mount(args[0] as *const u8, args[1] as *const u8, args[2] as *const u8, args[3] as u32, args[4] as usize),
        SYSCALL_STATFS => sys_statfs(args[0], args[1]),
        SYSCALL_FSTATFS => sys_temp(syscall_id),
        SYSCALL_TRUNCATE => sys_temp(syscall_id),
        SYSCALL_FTRUNCATE => sys_ftruncate(args[0], args[1]),
        SYSCALL_FALLOCATE => sys_temp(syscall_id),
        SYSCALL_FACCESSAT => sys_faccessat(args[0] as isize, args[1] as *const u8, args[2], args[3] as i32),
        SYSCALL_UMOUNT2 => sys_umount2(args[0] as *const u8, args[1] as u32),
        SYSCALL_CHDIR => sys_chdir(args[0] as *const u8),
        SYSCALL_FCHDIR => sys_fchdir(args[0]),
        SYSCALL_FCHMOD => sys_fchmod(args[0] as isize, args[1] as u32),
        SYSCALL_FCHMODAT => sys_fchmodat(args[0] as isize, args[1] as *const u8, args[2] as u32, args[3] as i32),
        SYSCALL_FCHOWNAT => sys_fchownat(args[0] as isize, args[1] as *const u8, args[2] as i32, args[3] as i32, args[4] as i32),
        SYSCALL_FCHOWN => sys_fchown(args[0] as isize, args[1] as i32, args[2] as i32),
        SYSCALL_CLOSE => sys_close(args[0]),
        SYSCALL_PIPE => sys_pipe2(args[0] as *mut i32, args[1] as u32),
        SYSCALL_GETDENTS => sys_getdents64(args[0], args[1], args[2]),
        SYSCALL_LSEEK => sys_lseek(args[0], args[1] as isize, args[2]),
        SYSCALL_READ => sys_read(args[0], args[1] , args[2]).await,
        SYSCALL_WRITE => sys_write(args[0], args[1] , args[2]).await,
        SYSCALL_READV => sys_readv(args[0], args[1], args[2]).await,
        SYSCALL_WRITEV => sys_writev(args[0], args[1], args[2]).await,
        SYSCALL_PREAD => sys_pread(args[0], args[1], args[2], args[3]).await,
        SYSCALL_PWRITE => sys_pwrite(args[0], args[1], args[2], args[3]).await,
        SYSCALL_SENDFILE => sys_sendfile(args[0], args[1], args[2], args[3]).await,
        SYSCALL_PPOLL => sys_ppoll(args[0], args[1], args[2], args[3]).await,
        SYSCALL_PSELECT6 => sys_pselect6(args[0] as i32, args[1], args[2], args[3], args[4], args[5]).await,
        SYSCALL_VMSPLICE => sys_temp(syscall_id),
        SYSCALL_SPLICE => sys_temp(syscall_id),
        SYSCALL_TEE => sys_temp(syscall_id),
        SYSCALL_READLINKAT => sys_readlinkat(args[0] as isize, args[1] as *const u8, args[2], args[3]),
        SYSCALL_FSTATAT => sys_fstatat(args[0] as isize, args[1] as *const u8, args[2], args[3] as i32),
        SYSCALL_FSTAT => sys_fstat(args[0], args[1]),
        SYSCALL_UTIMENSAT => sys_utimensat(args[0] as isize, args[1] as *const u8, args[2], args[3] as i32),
        SYSCALL_CAPGET => sys_temp(syscall_id),
        SYSCALL_CAPSET => sys_temp(syscall_id),
        SYSCALL_EXIT => sys_exit(args[0] as i32),
        SYSCALL_SET_TID_ADDRESS => sys_set_tid_address(args[0]),
        SYSCALL_EXIT_GROUP => sys_exit_group(args[0] as i32),
        SYSCALL_FUTEX => sys_futex(args[0], args[1] as _, args[2] as _, SendWrapper(args[3] as _), args[4], args[5] as _).await,
        SYSCALL_SET_ROBUST_LIST => sys_set_robust_list(args[0] as _, args[1]),
        SYSCALL_GET_ROBUST_LIST => sys_get_robust_list(args[0] as _, args[1] as _, args[2] as _),
        SYSCALL_DELETE_MODULE => sys_temp(syscall_id),
        SYSCALL_NANOSLEEP => sys_nanosleep(args[0].into(),args[1].into()).await,
        SYSCALL_GETITIMER => sys_getitimer(args[0], args[1]),
        SYSCALL_SETITIMER => sys_setitimer(args[0],args[1],args[2]),
        SYSCALL_CLOCK_GETTIME => sys_clock_gettime(args[0], args[1]),
        SYSCALL_CLOCK_GETRES => sys_clock_getres(args[0], args[1]),
        SYSCALL_CLOCK_NANOSLEEP => sys_clock_nanosleep(args[0], args[1], args[2], args[3]).await,
        SYSCALL_SYSLOG => sys_syslog(args[0], args[1], args[2]),
        SYSCALL_SCHED_SETAFFINITY => sys_sched_setaffinity(args[0] , args[1] , args[2] ),
        SYSCALL_SCHED_GETAFFINITY => sys_sched_getaffinity(args[0] , args[1] , args[2] ),
        SYSCALL_SCHED_GETSCHEDULER => sys_sched_getscheduler(),
        SYSCALL_SCHED_SETSCHEDULER => sys_sched_setscheduler(),
        SYSCALL_SCHED_GETPARAM => sys_sched_getparam(),
        SYSCALL_YIELD => sys_yield().await,
        SYSCALL_KILL => sys_kill(args[0] as isize, args[1] as i32),
        SYSCALL_TKILL => sys_tkill(args[0] as isize, args[1] as i32),
        SYSCALL_TGKILL => sys_tgkill( args[0] as isize, args[1] as isize, args[2] as i32),
        SYSCALL_SIGALTSTACK => sys_temp(syscall_id),
        SYSCALL_RT_SIGSUSPEND => sys_rt_sigsuspend(args[0]).await,
        SYSCALL_RT_SIGACTION => sys_rt_sigaction(args[0] as i32, args[1] as *const SigAction, args[2] as *mut SigAction),
        SYSCALL_RT_SIGPROCMASK => sys_rt_sigprocmask(args[0] as i32, args[1] as *const u32, args[2] as *mut SigSet),
        SYSCALL_RT_SIGPENDING => sys_rt_sigpending(args[0] as *mut SigSet),
        SYSCALL_RT_SIGRETURN => sys_rt_sigreturn(),
        SYSCALL_RT_SIGTIMEDWAIT => sys_rt_sigtimedwait(args[0] , args[1] , args[2] ).await,
        SYSCALL_REBOOT => sys_reboot(args[0] as _, args[0] as _, args[0] as _, args[0]).await,
        SYSCALL_SETRESUID => sys_temp(syscall_id),
        SYSCALL_SETRESGID => sys_temp(syscall_id),
        SYSCALL_TIMES => sys_times(args[0]),
        SYSCALL_UNAME => sys_uname(args[0]),
        SYSCALL_UMASK => sys_umask(args[0] as i32),
        SYSCALL_GETTIMEOFDAY => sys_gettimeofday(args[0]),
        SYSCALL_SETTIMEOFDAY => sys_temp(syscall_id),
        SYSCALL_GETPID => sys_getpid(),
        SYSCALL_GETPPID => sys_getppid(),
        SYSCALL_GETUID => sys_getuid(),
        SYSCALL_GETEUID => sys_geteuid(),
        SYSCALL_GETGID => sys_temp(syscall_id),
        SYSCALL_GETEGID => sys_getegid(),
        SYSCALL_GETTID => sys_gettid(),
        SYSCALL_SETSID => sys_setsid(),
        SYSCALL_GETGROUPS => sys_temp(syscall_id),
        SYSCALL_SETGROUPS => sys_temp(syscall_id),
        SYSCALL_SYSINFO => sys_sysinfo(args[0]),
        SYSCALL_SHMGET => sys_shmget(args[0] as _, args[1] as _, args[2] as _),
        SYSCALL_SHMCTL => sys_shmctl(args[0] as _, args[1] as _, UserPtrRaw::new(args[2] as *mut _)),
        SYSCALL_SHMAT => sys_shmat(args[0] as _, VirtAddr::from(args[1]), args[2] as _),
        SYSCALL_SHMDT => sys_shmdt(VirtAddr::from(args[0])),
        SYSCALL_SETPGID => sys_setpgid(args[0], args[1]),
        SYSCALL_GETPGID => sys_getpgid(args[0]),
        SYSCALL_CLONE => sys_clone(args[0] as u64, args[1].into(), args[2].into(), args[3].into(), args[4].into()),
        SYSCALL_CLONE3 => sys_clone3(args[0], args[1]),
        SYSCALL_WAITPID => sys_waitpid(args[0] as isize, args[1], args[2] as i32).await,
        SYSCALL_PRLIMIT64 => sys_prlimit64(args[0], args[1] as i32, args[2], args[3]),
        SYSCALL_GETRUSAGE => sys_getrusage(args[0] as i32, args[1]),
        SYSCALL_EXEC => sys_execve(args[0] , args[1], args[2]).await,
        SYSCALL_BRK => sys_brk(VirtAddr::from(args[0])),
        SYSCALL_MUNMAP => sys_munmap(VirtAddr::from(args[0]), args[1]),
        SYSCALL_MMAP => sys_mmap(VirtAddr::from(args[0]), args[1], args[2] as i32, args[3] as i32, args[4], args[5]),
        SYSCALL_MREMAP => sys_mremap(VirtAddr::from(args[0]), args[1], args[2], args[3] as i32, args[4]),
        SYSCALL_FANOTIFY_INIT => sys_temp(syscall_id),
        SYSCALL_FANOTIFY_MARK => sys_temp(syscall_id),
        SYSCALL_SENDMMSG => sys_temp(syscall_id),
        SYSCALL_RENAMEAT2 => sys_renameat2(args[0] as isize, args[1] as *const u8, args[2] as isize, args[3] as *const u8, args[4] as i32),
        SYSCALL_GETRANDOM => sys_getrandom(args[0], args[1], args[2]),
        SYSCALL_GETRLIMIT => sys_temp(syscall_id),
        SYSCALL_STATX => sys_statx(args[0] as _, args[1] as _, args[2] as _, args[3] as _, args[4].into()),
        SYSCALL_SOCKET => sys_socket(args[0], args[1] as i32, args[2]),
        SYSCALL_SOCKETPAIR => sys_socketpair(args[0], args[1],  args[2], args[3]),
        SYSCALL_BIND => sys_bind(args[0], args[1], args[2]),
        SYSCALL_LISTEN => sys_listen(args[0], args[1]),
        SYSCALL_ACCEPT => sys_accept(args[0], args[1], args[2]).await,
        SYSCALL_CONNECT => sys_connect(args[0], args[1], args[2]).await,
        SYSCALL_GETSOCKNAME => sys_getsockname(args[0], args[1], args[2]),
        SYSCALL_GETPEERNAME => sys_getpeername(args[0], args[1], args[2]),
        SYSCALL_SENDTO => sys_sendto(args[0], args[1] ,  args[2], args[3], args[4], args[5]).await,
        SYSCALL_RECVFROM => sys_recvfrom(args[0], args[1] , args[2], args[3], args[4], args[5]).await,
        SYSCALL_SETSOCKOPT => sys_setsockopt(args[0], args[1], args[2], args[3], args[4]),
        SYSCALL_GETSOCKOPT => sys_getsockopt(args[0], args[1], args[2], args[3], args[4]),
        SYSCALL_SHUTDOWN => sys_shutdown(args[0],  args[1]),
        SYSCALL_SENDMSG => sys_sendmsg(args[0], args[1], args[2]).await,
        SYSCALL_RECVMSG => sys_recvmsg(args[0], args[1], args[2]).await,
        SYSCALL_MPROTECE => sys_mprotect(args[0].into(), args[1], args[2] as _),
        SYSCALL_MUNLOCK => sys_temp(syscall_id),
        SYSCALL_MLOCKALL => sys_temp(syscall_id),
        SYSCALL_MUNLOCKALL => sys_temp(syscall_id),
        SYSCALL_MADSIVE =>  sys_temp(syscall_id),
        SYSCALL_GET_MEMPOLICY => sys_temp(syscall_id),
        SYSCALL_SYNC => sys_temp(syscall_id),
        SYSCALL_FSYNC => sys_temp(syscall_id),
        SYSCALL_FDATASYNC => sys_fdatasync(args[0]),
        SYSCALL_MSYNC => sys_temp(syscall_id),
        SYSCALL_MLOCK => sys_temp(syscall_id),
        SYSCALL_MEMBARRIER => sys_temp(syscall_id),
        SYSCALL_MLOCK2 => sys_temp(syscall_id),
        SYSCALL_COPY_FILE_RANGE => sys_temp(syscall_id),
        SYSCALL_SETREGID => sys_temp(syscall_id),
        SYSCALL_SETGID => sys_temp(syscall_id),
        SYSCALL_SETREUID => sys_temp(syscall_id),
        SYSCALL_SETUID => sys_temp(syscall_id),
        SYSCALL_ADDKEY => sys_temp(syscall_id),
        SYSCALL_KEYCTL => sys_temp(syscall_id),
        SYSCALL_ACCT => sys_temp(syscall_id),
        SYSCALL_ADJTIMEX => sys_temp(syscall_id),
        SYSCALL_BPF => sys_temp(syscall_id),
        SYSCALL_USERFAULTFD => sys_temp(syscall_id),
        SYSCALL_FACCESSAT2 => sys_faccessat2(args[0] as isize, args[1] as *const u8, args[2] as i32, args[3] as i32),
        /* 
        _ => { 
            log::warn!("Unsupported syscall_id: {:?}", syscall_id);
            Err(SysError::ENOSYS)
        }
        */
    };
    match result {
        Ok(ret ) => {
            ret
        }
        Err(err) => {
            -err.code() 
        }
    }
}

/// do nothing
pub fn sys_temp(syscall_id: SyscallId) -> SysResult {
    log::warn!("[sys_temp]: syscall {:?} unimplement", syscall_id);
    Ok(0)
}<|MERGE_RESOLUTION|>--- conflicted
+++ resolved
@@ -17,7 +17,6 @@
 pub enum SyscallId {
     SYSCALL_IO_GETEVENTS = 4,
     SYSCALL_SETXATTR = 5,
-<<<<<<< HEAD
     SYSCALL_LSETXATTR = 6,
     SYSCALL_FSETXATTR = 7,
     SYSCALL_GETXATTR = 8,
@@ -29,11 +28,6 @@
     SYSCALL_REMOVEXATTR = 14,
     SYSCALL_LREMOVEXATTR = 15,
     SYSCALL_FREMOVEXATTR = 16,
-=======
-    SYSCALL_GETXATTR = 8,
-    SYSCALL_FSETXATTR = 7,
-    SYSCALL_FLISTXATTR = 13,
->>>>>>> 67519990
     SYSCALL_GETCWD = 17,
     SYSCALL_EPOLL_CREATE1 = 20,
     SYSCALL_EPOLL_CTL = 21,
@@ -255,7 +249,6 @@
         SYSCALL_SETXATTR => sys_temp(syscall_id),
         SYSCALL_LSETXATTR => sys_temp(syscall_id),
         SYSCALL_FSETXATTR => sys_temp(syscall_id),
-<<<<<<< HEAD
         SYSCALL_GETXATTR => sys_temp(syscall_id),
         SYSCALL_LGETXATTR => sys_temp(syscall_id),
         SYSCALL_FGETXATTR => sys_temp(syscall_id),
@@ -265,12 +258,7 @@
         SYSCALL_REMOVEXATTR => sys_temp(syscall_id),
         SYSCALL_LREMOVEXATTR => sys_temp(syscall_id),
         SYSCALL_FREMOVEXATTR => sys_temp(syscall_id),
-=======
-        SYSCALL_SETXATTR => sys_temp(syscall_id),
->>>>>>> 67519990
         SYSCALL_IO_GETEVENTS => sys_temp(syscall_id),
-        SYSCALL_GETXATTR => sys_temp(syscall_id),
-        SYSCALL_FLISTXATTR => sys_temp(syscall_id),
         SYSCALL_GETCWD => sys_getcwd(args[0] as usize, args[1] as usize),
         SYSCALL_EPOLL_CREATE1 => sys_temp(syscall_id),
         SYSCALL_EPOLL_CTL => sys_temp(syscall_id),
