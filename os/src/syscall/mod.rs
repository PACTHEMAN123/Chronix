//! Implementation of syscalls
//!
//! The single entry point to all system calls, [`syscall()`], is called
//! whenever userspace wishes to perform a system call using the `ecall`
//! instruction. In this case, the processor raises an 'Environment call from
//! U-mode' exception, which is handled as one of the cases in
//! [`crate::trap::trap_handler`].
//!
//! For clarity, each single syscall is implemented as its own function, named
//! `sys_` then the name of the syscall. You can find functions like this in
//! submodules, and you should also implement syscalls this way.

const SYSCALL_GETCWD: usize = 17;
const SYSCALL_DUP: usize = 23;
const SYSCALL_DUP3: usize = 24;
const SYSCALL_FCNTL: usize = 25;
const SYSCALL_IOCTL: usize = 29;
const SYSCALL_MKDIR: usize = 34;
const SYSCALL_UNLINKAT: usize = 35;
const SYSCALL_LINKAT: usize = 37;
const SYSCALL_UMOUNT2: usize = 39;
const SYSCALL_MOUNT: usize = 40;
const SYSCALL_STATFS: usize = 43;
const SYSCALL_FTRUNCATE: usize = 46;
const SYSCALL_FACCESSAT: usize = 48;
const SYSCALL_CHDIR: usize = 49;
const SYSCALL_FCHMODAT: usize = 53;
const SYSCALL_OPENAT: usize = 56;
const SYSCALL_CLOSE: usize = 57;
const SYSCALL_PIPE: usize = 59;
const SYSCALL_GETDENTS: usize = 61;
const SYSCALL_LSEEK: usize = 62;
const SYSCALL_READ: usize = 63;
const SYSCALL_WRITE: usize = 64;
const SYSCALL_READV: usize = 65;
const SYSCALL_WRITEV: usize = 66;
<<<<<<< HEAD
const SYSCALL_PREAD: usize = 67;
const SYSCALL_PWRITE: usize = 68;
=======
const SYSCALL_PREAD64: usize = 67;
const SYSCALL_PWRITE64: usize = 68;
>>>>>>> 49964018
const SYSCALL_SENDFILE: usize = 71;
const SYSCALL_PSELECT6: usize = 72;
const SYSCALL_PPOLL: usize = 73;
const SYSCALL_READLINKAT: usize = 78;
const SYSCALL_FSTATAT: usize = 79;
const SYSCALL_FSTAT: usize = 80;
const SYSCALL_SYNC: usize = 81;
const SYSCALL_FSYNC: usize = 82;
const SYSCALL_UTIMENSAT: usize = 88;
const SYSCALL_EXIT: usize = 93;
const SYSCALL_EXIT_GROUP: usize = 94;
const SYSCALL_SET_TID_ADDRESS: usize = 96;
const SYSCALL_FUTEX: usize = 98;
const SYSCALL_SET_ROBUST_LIST: usize = 99;
const SYSCALL_GET_ROBUST_LIST: usize = 100;
const SYSCALL_NANOSLEEP: usize = 101;
const SYSCALL_GETITIMER: usize = 102;
const SYSCALL_SETITIMER: usize = 103;
const SYSCALL_CLOCK_GETTIME: usize = 113;
const SYSCALL_CLOCK_NANOSLEEP: usize = 115;
const SYSCALL_SYSLOG: usize = 116;
const SYSCALL_SCHED_SETSCHEDULER: usize = 119;
const SYSCALL_SCHED_GETSCHEDULER: usize = 120;
const SYSCALL_SCHED_GETPARAM: usize = 121;
const SYSCALL_SCHED_SETAFFINITY: usize = 122;
const SYSCALL_SCHED_GETAFFINITY:usize = 123;
const SYSCALL_YIELD: usize = 124;
const SYSCALL_KILL: usize = 129;
const SYSCALL_TKILL: usize = 130;
const SYSCALL_TGKILL: usize = 131;
const SYSCALL_RT_SIGSUSPEND: usize = 133;
const SYSCALL_RT_SIGACTION: usize = 134;
const SYSCALL_RT_SIGPROCMASK: usize = 135;
const SYSCALL_RT_SIGTIMEDWAIT: usize = 137;
const SYSCALL_RT_SIGRETURN: usize = 139;
const SYSCALL_TIMES: usize = 153;
const SYSCALL_SETPGID: usize = 154;
const SYSCALL_GETPGID: usize = 155;
const SYSCALL_SETSID: usize = 157;
const SYSCALL_UNAME: usize = 160;
const SYSCALL_GETRUSAGE: usize = 165;
const SYSCALL_UMASK: usize = 166;
const SYSCALL_GETTIMEOFDAY: usize = 169;
const SYSCALL_GETPID: usize = 172;
const SYSCALL_GETPPID: usize = 173;
const SYSCALL_GETUID: usize = 174;
const SYSCALL_GETEUID: usize = 175;
const SYSCALL_GETEGID: usize = 177;
const SYSCALL_GETTID: usize = 178;
const SYSCALL_SYSINFO: usize = 179;
const SYSCALL_SHMGET: usize = 194;
const SYSCALL_SHMCTL: usize = 195;
const SYSCALL_SHMAT: usize = 196;
const SYSCALL_SHMDT: usize = 197;
const SYSCALL_SOCKET: usize = 198;
const SYSCALL_SOCKETPAIR: usize = 199;
const SYSCALL_BIND: usize = 200;
const SYSCALL_LISTEN: usize = 201;
const SYSCALL_ACCEPT: usize = 202;
const SYSCALL_CONNECT: usize = 203;
const SYSCALL_GETSOCKNAME: usize = 204;
const SYSCALL_GETPEERNAME: usize = 205;
const SYSCALL_SENDTO: usize = 206;
const SYSCALL_RECVFROM: usize = 207;
const SYSCALL_SETSOCKOPT: usize = 208;
const SYSCALL_GETSOCKOPT: usize = 209;
const SYSCALL_SHUTDOWN: usize = 210;
const SYSCALL_SENDMSG: usize = 211;
const SYSCALL_RECVMSG: usize = 212;
const SYSCALL_BRK: usize = 214;
const SYSCALL_MUNMAP: usize = 215;
const SYSCALL_MREMAP: usize = 216;
const SYSCALL_CLONE: usize = 220;
const SYSCALL_EXEC: usize = 221;
const SYSCALL_MMAP: usize = 222;
const SYSCALL_MPROTECE: usize = 226;
const SYSCALL_MSYNC: usize = 227;
const SYSCALL_MADSIVE: usize = 233;
const SYSCALL_WAITPID: usize = 260;
const SYSCALL_PRLIMIT64: usize = 261;
const SYSCALL_RENAMEAT2: usize = 276;
const SYSCALL_GETRANDOM: usize = 278;
const SYSCALL_MEMBARRIER: usize = 283;
const SYSCALL_STATX: usize = 291;
const SYSCALL_CLONE3: usize = 435;

pub mod fs;
/// futex
pub mod futex;
pub mod process;
pub mod time;
pub mod signal;
pub mod misc;
pub mod mm;
pub mod io;
/// syscall concerning scheduler
pub mod sche;
/// syscall error code
pub mod sys_error;
/// syscall concerning network
pub mod net;
/// ipc
pub mod ipc;
use fatfs::info;
pub use fs::*;
use futex::{sys_futex, sys_get_robust_list, sys_set_robust_list, FUTEX_OWNER_DIED, FUTEX_TID_MASK, FUTEX_WAITERS};
use hal::{addr::VirtAddr, println};
use io::*;
use ipc::sysv::{sys_shmat, sys_shmctl, sys_shmdt, sys_shmget};
use misc::*;
use mm::{sys_mmap, sys_mprotect, sys_mremap, sys_munmap};
use net::*;
pub use process::*;
pub use time::*;
pub use signal::*;
pub use sche::*;
pub use self::sys_error::SysError;
use crate::{fs::RenameFlags, mm::UserPtr, signal::{SigAction, SigSet}, task::current_task, timer::ffi::{TimeVal, Tms}, utils::SendWrapper};
/// The result of a syscall, either Ok(return value) or Err(error code)
pub type SysResult = Result<isize, SysError>;

/// handle syscall exception with `syscall_id` and other arguments
pub async fn syscall(syscall_id: usize, args: [usize; 6]) -> isize {
    log::debug!("task {}, syscall id: {}", current_task().unwrap().tid() ,syscall_id);
    let result = match syscall_id { 
        SYSCALL_GETCWD => sys_getcwd(args[0] as usize, args[1] as usize),
        SYSCALL_DUP => sys_dup(args[0] as usize),
        SYSCALL_DUP3 => sys_dup3(args[0] as usize, args[1] as usize, args[2] as u32),
        SYSCALL_FCNTL => sys_fnctl(args[0], args[1] as isize, args[2]),
        SYSCALL_IOCTL => sys_ioctl(args[0], args[1], args[2]),
        SYSCALL_OPENAT => sys_openat(args[0] as isize , args[1] as *const u8, args[2] as u32, args[3] as u32),
        SYSCALL_MKDIR => sys_mkdirat(args[0] as isize, args[1] as *const u8, args[2] as usize),
        SYSCALL_UNLINKAT => sys_unlinkat(args[0] as isize, args[1] as *const u8, args[3] as i32),
        SYSCALL_LINKAT => sys_linkat(args[0] as isize, args[1] as *const u8, args[2] as isize, args[3] as *const u8, args[4] as i32),
        SYSCALL_MOUNT => sys_mount(args[0] as *const u8, args[1] as *const u8, args[2] as *const u8, args[3] as u32, args[4] as usize),
        SYSCALL_STATFS => sys_statfs(args[0], args[1]),
        SYSCALL_FTRUNCATE => sys_ftruncate(args[0], args[1]),
        SYSCALL_FACCESSAT => sys_faccessat(args[0] as isize, args[1] as *const u8, args[2], args[3] as i32),
        SYSCALL_UMOUNT2 => sys_umount2(args[0] as *const u8, args[1] as u32),
        SYSCALL_CHDIR => sys_chdir(args[0] as *const u8),
        SYSCALL_FCHMODAT => sys_fchmodat(),
        SYSCALL_CLOSE => sys_close(args[0]),
        SYSCALL_PIPE => sys_pipe2(args[0] as *mut i32, args[1] as u32),
        SYSCALL_GETDENTS => sys_getdents64(args[0], args[1], args[2]),
        SYSCALL_LSEEK => sys_lseek(args[0], args[1] as isize, args[2]),
        SYSCALL_READ => sys_read(args[0], args[1] , args[2]).await,
        SYSCALL_WRITE => sys_write(args[0], args[1] , args[2]).await,
        SYSCALL_READV => sys_readv(args[0], args[1], args[2]).await,
        SYSCALL_WRITEV => sys_writev(args[0], args[1], args[2]).await,
<<<<<<< HEAD
        SYSCALL_PREAD => sys_pread(args[0], args[1], args[2], args[3]).await,
        SYSCALL_PWRITE => sys_pwrite(args[0], args[1], args[2], args[3]).await,
=======
        SYSCALL_PREAD64 => sys_pread(args[0], args[1] , args[2],  args[3]),
        SYSCALL_PWRITE64 => sys_pwrite(args[0], args[1] , args[2], args[3]),
>>>>>>> 49964018
        SYSCALL_SENDFILE => sys_sendfile(args[0], args[1], args[2], args[3]).await,
        SYSCALL_PPOLL => sys_ppoll(args[0], args[1], args[2], args[3]).await,
        SYSCALL_PSELECT6 => sys_pselect6(args[0] as i32, args[1], args[2], args[3], args[4], args[5]).await,
        SYSCALL_READLINKAT => sys_readlinkat(args[0] as isize, args[1] as *const u8, args[2], args[3]),
        SYSCALL_FSTATAT => sys_fstatat(args[0] as isize, args[1] as *const u8, args[2], args[3] as i32),
        SYSCALL_FSTAT => sys_fstat(args[0], args[1]),
        SYSCALL_UTIMENSAT => sys_utimensat(args[0] as isize, args[1] as *const u8, args[2], args[3] as i32),
        SYSCALL_EXIT => sys_exit(args[0] as i32),
        SYSCALL_SET_TID_ADDRESS => sys_set_tid_address(args[0]),
        SYSCALL_EXIT_GROUP => sys_exit_group(args[0] as i32),
        SYSCALL_FUTEX => sys_futex(args[0], args[1] as _, args[2] as _, SendWrapper(args[3] as _), args[4], args[5] as _).await,
        SYSCALL_SET_ROBUST_LIST => sys_set_robust_list(args[0] as _, args[1]),
        SYSCALL_GET_ROBUST_LIST => sys_get_robust_list(args[0] as _, args[1] as _, args[2] as _),
        SYSCALL_NANOSLEEP => sys_nanosleep(args[0].into(),args[1].into()).await,
        SYSCALL_GETITIMER => sys_getitimer(args[0], args[1]),
        SYSCALL_SETITIMER => sys_setitimer(args[0],args[1],args[2]),
        SYSCALL_CLOCK_GETTIME => sys_clock_gettime(args[0], args[1]),
        SYSCALL_CLOCK_NANOSLEEP => sys_clock_nanosleep(args[0], args[1], args[2], args[3]).await,
        SYSCALL_SYSLOG => sys_syslog(args[0], args[1], args[2]),
        SYSCALL_SCHED_SETAFFINITY => sys_sched_setaffinity(args[0] , args[1] , args[2] ),
        SYSCALL_SCHED_GETAFFINITY => sys_sched_getaffinity(args[0] , args[1] , args[2] ),
        SYSCALL_SCHED_GETSCHEDULER => sys_sched_getscheduler(),
        SYSCALL_SCHED_SETSCHEDULER => sys_sched_setscheduler(),
        SYSCALL_SCHED_GETPARAM => sys_sched_getparam(),
        SYSCALL_YIELD => sys_yield().await,
        SYSCALL_KILL => sys_kill(args[0] as isize, args[1] as i32),
        SYSCALL_TKILL => sys_tkill(args[0] as isize, args[1] as i32),
        SYSCALL_TGKILL => sys_tgkill( args[0] as isize, args[1] as isize, args[2] as i32),
        SYSCALL_RT_SIGSUSPEND => sys_rt_sigsuspend(args[0]).await,
        SYSCALL_RT_SIGACTION => sys_rt_sigaction(args[0] as i32, args[1] as *const SigAction, args[2] as *mut SigAction),
        SYSCALL_RT_SIGPROCMASK => sys_rt_sigprocmask(args[0] as i32, args[1] as *const u32, args[2] as *mut SigSet),
        SYSCALL_RT_SIGRETURN => sys_rt_sigreturn(),
        SYSCALL_RT_SIGTIMEDWAIT => sys_rt_sigtimedwait(args[0] , args[1] , args[2] ).await,
        SYSCALL_TIMES => sys_times(args[0] as *mut Tms),
        SYSCALL_UNAME => sys_uname(args[0]),
        SYSCALL_UMASK => sys_umask(args[0] as i32),
        SYSCALL_GETTIMEOFDAY => sys_gettimeofday(args[0] as *mut TimeVal),
        SYSCALL_GETPID => sys_getpid(),
        SYSCALL_GETPPID => sys_getppid(),
        SYSCALL_GETUID => sys_getuid(),
        SYSCALL_GETEUID => sys_geteuid(),
        SYSCALL_GETEGID => sys_getegid(),
        SYSCALL_GETTID => sys_gettid(),
        SYSCALL_SETSID => sys_setsid(),
        SYSCALL_SYSINFO => sys_sysinfo(args[0]),
        SYSCALL_SHMGET => sys_shmget(args[0] as _, args[1] as _, args[2] as _),
        SYSCALL_SHMCTL => sys_shmctl(args[0] as _, args[1] as _, UserPtr::new(args[2] as *mut _)),
        SYSCALL_SHMAT => sys_shmat(args[0] as _, VirtAddr::from(args[1]), args[2] as _),
        SYSCALL_SHMDT => sys_shmdt(VirtAddr::from(args[0])),
        SYSCALL_SETPGID => sys_setpgid(args[0], args[1]),
        SYSCALL_GETPGID => sys_getpgid(args[0]),
        SYSCALL_CLONE => sys_clone(args[0] as u64, args[1].into(), args[2].into(), args[3].into(), args[4].into()),
        SYSCALL_CLONE3 => sys_clone3(args[0], args[1]),
        SYSCALL_WAITPID => sys_waitpid(args[0] as isize, args[1], args[2] as i32).await,
        SYSCALL_PRLIMIT64 => sys_prlimit64(args[0], args[1] as i32, args[2], args[3]),
        SYSCALL_GETRUSAGE => sys_getrusage(args[0] as i32, args[1]),
        SYSCALL_EXEC => sys_execve(args[0] , args[1], args[2]).await,
        SYSCALL_BRK => sys_brk(VirtAddr::from(args[0])),
        SYSCALL_MUNMAP => sys_munmap(VirtAddr::from(args[0]), args[1]),
        SYSCALL_MMAP => sys_mmap(VirtAddr::from(args[0]), args[1], args[2] as i32, args[3] as i32, args[4], args[5]),
        SYSCALL_MREMAP => sys_mremap(VirtAddr::from(args[0]), args[1], args[2], args[3] as i32, args[4]),
        SYSCALL_RENAMEAT2 => sys_renameat2(args[0] as isize, args[1] as *const u8, args[2] as isize, args[3] as *const u8, args[4] as i32),
        SYSCALL_GETRANDOM => sys_getrandom(args[0], args[1], args[2]),
        SYSCALL_STATX => sys_statx(args[0] as _, args[1] as _, args[2] as _, args[3] as _, args[4].into()),
        SYSCALL_SOCKET => sys_socket(args[0], args[1] as i32, args[2]),
        SYSCALL_SOCKETPAIR => sys_socketpair(args[0], args[1],  args[2], args[3]),
        SYSCALL_BIND => sys_bind(args[0], args[1], args[2]),
        SYSCALL_LISTEN => sys_listen(args[0], args[1]),
        SYSCALL_ACCEPT => sys_accept(args[0], args[1], args[2]).await,
        SYSCALL_CONNECT => sys_connect(args[0], args[1], args[2]).await,
        SYSCALL_GETSOCKNAME => sys_getsockname(args[0], args[1], args[2]),
        SYSCALL_GETPEERNAME => sys_getpeername(args[0], args[1], args[2]),
        SYSCALL_SENDTO => sys_sendto(args[0], args[1] ,  args[2], args[3], args[4], args[5]).await,
        SYSCALL_RECVFROM => sys_recvfrom(args[0], args[1] , args[2], args[3], args[4], args[5]).await,
        SYSCALL_SETSOCKOPT => sys_setsockopt(args[0], args[1], args[2], args[3], args[4]),
        SYSCALL_GETSOCKOPT => sys_getsockopt(args[0], args[1], args[2], args[3], args[4]),
        SYSCALL_SHUTDOWN => sys_shutdown(args[0],  args[1]),
        SYSCALL_SENDMSG => sys_sendmsg(args[0], args[1], args[2]).await,
        SYSCALL_RECVMSG => sys_recvmsg(args[0], args[1], args[2]).await,
        SYSCALL_MPROTECE => sys_mprotect(args[0].into(), args[1], args[2] as _),
        SYSCALL_MADSIVE =>  sys_temp(),
        SYSCALL_SYNC => sys_temp(),
        SYSCALL_FSYNC => sys_temp(),
        SYSCALL_MSYNC => sys_temp(),
        SYSCALL_MEMBARRIER => sys_temp(),
        _ => { 
            log::warn!("Unsupported syscall_id: {}", syscall_id);
            Err(SysError::ENOSYS)
        }
    };
    match result {
        Ok(ret ) => {
            ret
        }
        Err(err) => {
            -err.code() 
        }
    }
}
/// do nothing
pub fn sys_temp() -> SysResult {
    Ok(0)
}<|MERGE_RESOLUTION|>--- conflicted
+++ resolved
@@ -34,13 +34,8 @@
 const SYSCALL_WRITE: usize = 64;
 const SYSCALL_READV: usize = 65;
 const SYSCALL_WRITEV: usize = 66;
-<<<<<<< HEAD
 const SYSCALL_PREAD: usize = 67;
 const SYSCALL_PWRITE: usize = 68;
-=======
-const SYSCALL_PREAD64: usize = 67;
-const SYSCALL_PWRITE64: usize = 68;
->>>>>>> 49964018
 const SYSCALL_SENDFILE: usize = 71;
 const SYSCALL_PSELECT6: usize = 72;
 const SYSCALL_PPOLL: usize = 73;
@@ -190,13 +185,8 @@
         SYSCALL_WRITE => sys_write(args[0], args[1] , args[2]).await,
         SYSCALL_READV => sys_readv(args[0], args[1], args[2]).await,
         SYSCALL_WRITEV => sys_writev(args[0], args[1], args[2]).await,
-<<<<<<< HEAD
         SYSCALL_PREAD => sys_pread(args[0], args[1], args[2], args[3]).await,
         SYSCALL_PWRITE => sys_pwrite(args[0], args[1], args[2], args[3]).await,
-=======
-        SYSCALL_PREAD64 => sys_pread(args[0], args[1] , args[2],  args[3]),
-        SYSCALL_PWRITE64 => sys_pwrite(args[0], args[1] , args[2], args[3]),
->>>>>>> 49964018
         SYSCALL_SENDFILE => sys_sendfile(args[0], args[1], args[2], args[3]).await,
         SYSCALL_PPOLL => sys_ppoll(args[0], args[1], args[2], args[3]).await,
         SYSCALL_PSELECT6 => sys_pselect6(args[0] as i32, args[1], args[2], args[3], args[4], args[5]).await,
