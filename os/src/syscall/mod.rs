//! Implementation of syscalls
//!
//! The single entry point to all system calls, [`syscall()`], is called
//! whenever userspace wishes to perform a system call using the `ecall`
//! instruction. In this case, the processor raises an 'Environment call from
//! U-mode' exception, which is handled as one of the cases in
//! [`crate::trap::trap_handler`].
//!
//! For clarity, each single syscall is implemented as its own function, named
//! `sys_` then the name of the syscall. You can find functions like this in
//! submodules, and you should also implement syscalls this way.

const SYSCALL_GETCWD: usize = 17;
const SYSCALL_DUP: usize = 23;
const SYSCALL_DUP3: usize = 24;
const SYSCALL_IOCTL: usize = 29;
const SYSCALL_MKDIR: usize = 34;
const SYSCALL_UNLINKAT: usize = 35;
const SYSCALL_UMOUNT2: usize = 39;
const SYSCALL_MOUNT: usize = 40;
const SYSCALL_CHDIR: usize = 49;
const SYSCALL_OPENAT: usize = 56;
const SYSCALL_CLOSE: usize = 57;
const SYSCALL_PIPE: usize = 59;
const SYSCALL_GETDENTS: usize = 61;
const SYSCALL_READ: usize = 63;
const SYSCALL_WRITE: usize = 64;
const SYSCALL_FSTAT: usize = 80;
const SYSCALL_EXIT: usize = 93;
const SYSCALL_SET_TID_ADDRESS: usize = 96;
const SYSCALL_EXIT_GROUP: usize = 94;
const SYSCALL_NANOSLEEP: usize = 101;
#[cfg(feature = "smp")]
const SYSCALL_SCHED_SETAFFINITY: usize = 122;
#[cfg(feature = "smp")]
const SYSCALL_SCHED_GETAFFINITY:usize = 123;
const SYSCALL_YIELD: usize = 124;
const SYSCALL_KILL: usize = 129;
const SYSCALL_RT_SIGACTION: usize = 134;
const SYSCALL_RT_SIGPROCMASK: usize = 135;
const SYSCALL_RT_SIGRETURN: usize = 139;
const SYSCALL_TIMES: usize = 153;
const SYSCALL_SETPGID: usize = 154;
const SYSCALL_GETPGID: usize = 155;
const SYSCALL_UNAME: usize = 160;
const SYSCALL_GETTIMEOFDAY: usize = 169;
const SYSCALL_GETPID: usize = 172;
const SYSCALL_GETPPID: usize = 173;
const SYSCALL_GETUID: usize = 174;
const SYSCALL_GETEUID: usize = 175;
const SYSCALL_SOCKET: usize = 198;
const SYSCALL_BIND: usize = 200;
const SYSCALL_LISTEN: usize = 201;
const SYSCALL_ACCEPT: usize = 202;
const SYSCALL_CONNECT: usize = 203;
const SYSCALL_GETSOCKNAME: usize = 204;
const SYSCALL_GETPEERNAME: usize = 205;
const SYSCALL_CLONE: usize = 220;
const SYSCALL_EXEC: usize = 221;
const SYSCALL_WAITPID: usize = 260;
const SYSCALL_BRK: usize = 214;
const SYSCALL_MUNMAP: usize = 215;
const SYSCALL_MMAP: usize = 222;
const SYSCALL_STATX: usize = 291;

pub mod fs;
pub mod process;
pub mod time;
pub mod signal;
pub mod mm;
/// syscall concerning scheduler
pub mod sche;
/// syscall error code
pub mod sys_error;
/// syscall concerning network
pub mod net;
pub use fs::*;
use hal::addr::VirtAddr;
use mm::{sys_mmap, sys_munmap};
use net::*;
pub use process::*;
pub use time::*;
pub use signal::*;
pub use sche::*;
pub use self::sys_error::SysError;
use crate::{signal::{SigAction, SigSet}, timer::ffi::{TimeVal, Tms}};
/// The result of a syscall, either Ok(return value) or Err(error code)
pub type SysResult = Result<isize, SysError>;

/// handle syscall exception with `syscall_id` and other arguments
pub async fn syscall(syscall_id: usize, args: [usize; 6]) -> isize {
    let result = match syscall_id { 
        SYSCALL_GETCWD => sys_getcwd(args[0] as usize, args[1] as usize),
        SYSCALL_DUP => sys_dup(args[0] as usize),
        SYSCALL_DUP3 => sys_dup3(args[0] as usize, args[1] as usize, args[2] as u32),
        SYSCALL_IOCTL => sys_ioctl(args[0], args[1], args[2]),
        SYSCALL_OPENAT => sys_openat(args[0] as isize , args[1] as *const u8, args[2] as u32, args[3] as u32),
        SYSCALL_MKDIR => sys_mkdirat(args[0] as isize, args[1] as *const u8, args[2] as usize),
        SYSCALL_UNLINKAT => sys_unlinkat(args[0] as isize, args[1] as *const u8, args[3] as i32),
        SYSCALL_MOUNT => sys_mount(args[0] as *const u8, args[1] as *const u8, args[2] as *const u8, args[3] as u32, args[4] as usize),
        SYSCALL_UMOUNT2 => sys_umount2(args[0] as *const u8, args[1] as u32),
        SYSCALL_CHDIR => sys_chdir(args[0] as *const u8),
        SYSCALL_CLOSE => sys_close(args[0]),
        SYSCALL_PIPE => sys_pipe2(args[0] as *mut i32, args[1] as u32),
        SYSCALL_GETDENTS => sys_getdents64(args[0], args[1], args[2]),
        SYSCALL_READ => sys_read(args[0], args[1] , args[2]).await,
        SYSCALL_WRITE => sys_write(args[0], args[1] , args[2]).await,
        SYSCALL_FSTAT => sys_fstat(args[0], args[1]),
        SYSCALL_EXIT => sys_exit(args[0] as i32),
        SYSCALL_SET_TID_ADDRESS => sys_set_tid_address(args[0]),
        SYSCALL_EXIT_GROUP => sys_exit_group(args[0] as i32),
        SYSCALL_NANOSLEEP => sys_nanosleep(args[0].into(),args[1].into()).await,
        #[cfg(feature = "smp")]
        SYSCALL_SCHED_SETAFFINITY => sys_sched_setaffinity(args[0] , args[1] , args[2] ),
        #[cfg(feature = "smp")]
        SYSCALL_SCHED_GETAFFINITY => sys_sched_getaffinity(args[0] , args[1] , args[2] ),
        SYSCALL_YIELD => sys_yield().await,
        SYSCALL_KILL => sys_kill(args[0] as isize, args[1] as i32),
        SYSCALL_RT_SIGACTION => sys_rt_sigaction(args[0] as i32, args[1] as *const SigAction, args[2] as *mut SigAction),
        SYSCALL_RT_SIGPROCMASK => sys_rt_sigprocmask(args[0] as i32, args[1] as *const u32, args[2] as *mut SigSet),
        SYSCALL_RT_SIGRETURN => sys_rt_sigreturn(),
        SYSCALL_TIMES => sys_times(args[0] as *mut Tms),
        SYSCALL_UNAME => sys_uname(args[0]),
        SYSCALL_GETTIMEOFDAY => sys_gettimeofday(args[0] as *mut TimeVal),
        SYSCALL_GETPID => sys_getpid(),
        SYSCALL_GETPPID => sys_getppid(),
        SYSCALL_GETUID => sys_getuid(),
        SYSCALL_GETEUID => sys_geteuid(),
        SYSCALL_SETPGID => sys_setpgid(args[0], args[1]),
        SYSCALL_GETPGID => sys_getpgid(args[0]),
        SYSCALL_CLONE => sys_clone(args[0], args[1].into(), args[2].into(), args[3].into(), args[4].into()),
        SYSCALL_WAITPID => sys_waitpid(args[0] as isize, args[1], args[2] as i32).await,
        SYSCALL_EXEC => sys_execve(args[0] , args[1], args[2]).await,
        SYSCALL_BRK => sys_brk(hal::addr::VirtAddr(args[0])),
        SYSCALL_MUNMAP => sys_munmap(VirtAddr(args[0]), args[1]),
        SYSCALL_MMAP => sys_mmap(VirtAddr(args[0]), args[1], args[2] as i32, args[3] as i32, args[4], args[5]),
        SYSCALL_STATX => sys_statx(args[0] as _, args[1] as _, args[2] as _, args[3] as _, args[4].into()),
<<<<<<< HEAD
        SYSCALL_SOCKET => sys_socket(args[0], args[1], args[2]),
        SYSCALL_BIND => sys_bind(args[0], args[1], args[2]),
        SYSCALL_LISTEN => sys_listen(args[0], args[1]),
        SYSCALL_ACCEPT => sys_accept(args[0], args[1], args[2]).await,
        SYSCALL_CONNECT => sys_connect(args[0], args[1], args[2]).await,
        SYSCALL_GETSOCKNAME => sys_getsockname(args[0], args[1], args[2]),
        SYSCALL_GETPEERNAME => sys_getpeername(args[0], args[1], args[2]),
        _ => panic!("Unsupported syscall_id: {}", syscall_id),
=======
        _ => { 
            log::warn!("Unsupported syscall_id: {}", syscall_id);
            Err(SysError::ENOSYS)
        }
>>>>>>> d2a9b9df
    };
    match result {
        Ok(ret ) => {
            ret
        }
        Err(err) => {
            -err.code() 
        }
    }
}<|MERGE_RESOLUTION|>--- conflicted
+++ resolved
@@ -135,7 +135,6 @@
         SYSCALL_MUNMAP => sys_munmap(VirtAddr(args[0]), args[1]),
         SYSCALL_MMAP => sys_mmap(VirtAddr(args[0]), args[1], args[2] as i32, args[3] as i32, args[4], args[5]),
         SYSCALL_STATX => sys_statx(args[0] as _, args[1] as _, args[2] as _, args[3] as _, args[4].into()),
-<<<<<<< HEAD
         SYSCALL_SOCKET => sys_socket(args[0], args[1], args[2]),
         SYSCALL_BIND => sys_bind(args[0], args[1], args[2]),
         SYSCALL_LISTEN => sys_listen(args[0], args[1]),
@@ -143,13 +142,10 @@
         SYSCALL_CONNECT => sys_connect(args[0], args[1], args[2]).await,
         SYSCALL_GETSOCKNAME => sys_getsockname(args[0], args[1], args[2]),
         SYSCALL_GETPEERNAME => sys_getpeername(args[0], args[1], args[2]),
-        _ => panic!("Unsupported syscall_id: {}", syscall_id),
-=======
         _ => { 
             log::warn!("Unsupported syscall_id: {}", syscall_id);
             Err(SysError::ENOSYS)
         }
->>>>>>> d2a9b9df
     };
     match result {
         Ok(ret ) => {
