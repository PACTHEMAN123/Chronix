//! Implementation of syscalls
//!
//! The single entry point to all system calls, [`syscall()`], is called
//! whenever userspace wishes to perform a system call using the `ecall`
//! instruction. In this case, the processor raises an 'Environment call from
//! U-mode' exception, which is handled as one of the cases in
//! [`crate::trap::trap_handler`].
//!
//! For clarity, each single syscall is implemented as its own function, named
//! `sys_` then the name of the syscall. You can find functions like this in
//! submodules, and you should also implement syscalls this way.
const SYSCALL_DUP: usize = 23;
const SYSCALL_DUP3: usize = 24;
const SYSCALL_OPEN: usize = 56;
const SYSCALL_CLOSE: usize = 57;
const SYSCALL_READ: usize = 63;
const SYSCALL_WRITE: usize = 64;
const SYSCALL_EXIT: usize = 93;
const SYSCALL_YIELD: usize = 124;
const SYSCALL_GETTIMEOFDAY: usize = 169;
const SYSCALL_GETPID: usize = 172;
const SYSCALL_FORK: usize = 220;
const SYSCALL_EXEC: usize = 221;
const SYSCALL_WAITPID: usize = 260;
const SYSCALL_BRK: usize = 214;

mod fs;
mod process;
mod time;

use fs::*;
use process::*;
use time::*;

use crate::timer::ffi::TimeVal;

/// handle syscall exception with `syscall_id` and other arguments
pub async fn syscall(syscall_id: usize, args: [usize; 3]) -> isize {
    match syscall_id {
<<<<<<< HEAD
        SYSCALL_OPEN => sys_open(args[0] , args[1] as u32).await,
=======
        SYSCALL_DUP => sys_dup(args[0] as usize),
        SYSCALL_DUP3 => sys_dup3(args[0] as usize, args[1] as usize, args[2] as u32),
        SYSCALL_OPEN => sys_open(args[0] as *const u8, args[1] as u32),
>>>>>>> 3ba1fa52
        SYSCALL_CLOSE => sys_close(args[0]),
        SYSCALL_READ => sys_read(args[0], args[1] , args[2]),
        SYSCALL_WRITE => sys_write(args[0], args[1] , args[2]).await,
        SYSCALL_EXIT => sys_exit(args[0] as i32),
        SYSCALL_YIELD => sys_yield().await,
        SYSCALL_GETTIMEOFDAY => sys_gettimeofday(args[0] as *mut TimeVal),
        SYSCALL_GETPID => sys_getpid(),
        SYSCALL_FORK => sys_fork(),
<<<<<<< HEAD
        SYSCALL_EXEC => sys_exec(args[0] ).await,
        SYSCALL_WAITPID => sys_waitpid(args[0] as isize, args[1] ).await,
=======
        SYSCALL_EXEC => sys_exec(args[0] as *const u8, args[1] as *const usize),
        SYSCALL_WAITPID => sys_waitpid(args[0] as isize, args[1] as *mut i32),
>>>>>>> 3ba1fa52
        SYSCALL_BRK => sys_brk(crate::mm::VirtAddr(args[0])),
        _ => panic!("Unsupported syscall_id: {}", syscall_id),
    }
}<|MERGE_RESOLUTION|>--- conflicted
+++ resolved
@@ -37,13 +37,9 @@
 /// handle syscall exception with `syscall_id` and other arguments
 pub async fn syscall(syscall_id: usize, args: [usize; 3]) -> isize {
     match syscall_id {
-<<<<<<< HEAD
         SYSCALL_OPEN => sys_open(args[0] , args[1] as u32).await,
-=======
         SYSCALL_DUP => sys_dup(args[0] as usize),
         SYSCALL_DUP3 => sys_dup3(args[0] as usize, args[1] as usize, args[2] as u32),
-        SYSCALL_OPEN => sys_open(args[0] as *const u8, args[1] as u32),
->>>>>>> 3ba1fa52
         SYSCALL_CLOSE => sys_close(args[0]),
         SYSCALL_READ => sys_read(args[0], args[1] , args[2]),
         SYSCALL_WRITE => sys_write(args[0], args[1] , args[2]).await,
@@ -52,13 +48,8 @@
         SYSCALL_GETTIMEOFDAY => sys_gettimeofday(args[0] as *mut TimeVal),
         SYSCALL_GETPID => sys_getpid(),
         SYSCALL_FORK => sys_fork(),
-<<<<<<< HEAD
-        SYSCALL_EXEC => sys_exec(args[0] ).await,
         SYSCALL_WAITPID => sys_waitpid(args[0] as isize, args[1] ).await,
-=======
-        SYSCALL_EXEC => sys_exec(args[0] as *const u8, args[1] as *const usize),
-        SYSCALL_WAITPID => sys_waitpid(args[0] as isize, args[1] as *mut i32),
->>>>>>> 3ba1fa52
+        SYSCALL_EXEC => sys_exec(args[0] , args[1] ).await,
         SYSCALL_BRK => sys_brk(crate::mm::VirtAddr(args[0])),
         _ => panic!("Unsupported syscall_id: {}", syscall_id),
     }
