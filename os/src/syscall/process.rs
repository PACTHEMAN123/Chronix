use crate::fs::{open_file, OpenFlags};
<<<<<<< HEAD
use crate::mm::{translated_refmut, translated_str, VirtAddr, VmSpace, VmSpaceHeapExt};
use crate::task::processor::current_trap_cx;
use crate::task::schedule::spawn_user_task;
=======
use crate::mm::{translated_ref, translated_refmut, translated_str, VirtAddr, VmSpace, VmSpaceHeapExt};
>>>>>>> f2c3323c
use crate::task::{
    current_task, current_user_token, exit_current_and_run_next,
};
<<<<<<< HEAD
use alloc::sync::Arc;
=======
use crate::trap::TrapContext;
use alloc::{sync::Arc, vec::Vec, string::String};
>>>>>>> f2c3323c
use log::info;

pub fn sys_exit(exit_code: i32) -> isize {
    //info!("sys_exit: exit_code = {},sepc={}", exit_code,current_trap_cx().sepc);
    exit_current_and_run_next(exit_code);
    panic!("Unreachable in sys_exit!");
}

<<<<<<< HEAD
=======
pub fn sys_yield() -> isize {
    suspend_current_and_run_next();
    0
}

>>>>>>> f2c3323c

pub fn sys_getpid() -> isize {
    current_task().unwrap().pid.0 as isize
}

// todo: add add_task, judge whether need to be async
pub fn sys_fork() -> isize {
    //info!("into sys_fork");
    let current_task = current_task().unwrap();
    let new_task = current_task.fork();
    let new_pid = new_task.pid.0;
    let task_access = new_task.inner_exclusive_access();
    // modify trap context of new_task, because it returns immediately after switching
    let trap_cx = task_access.get_trap_cx();
    // we do not have to move to next instruction since we have done it before
    // for child process, fork returns 0
    trap_cx.x[10] = 0;
    //info!("sys_fork: new_pid = {},user_sp = {:#x}", new_pid,trap_cx.x[2]);
    // add new task to scheduler
    spawn_user_task(new_task);
    new_pid as isize
}

<<<<<<< HEAD
pub async fn sys_exec(path: usize) -> isize {
    //info!("sys_exec: path = {:#x}", path);
    let token = current_user_token();
    let path = translated_str(token, path as *const u8);
=======
pub fn sys_exec(path: *const u8, mut args: *const usize) -> isize {
    let token = current_user_token();
    let path = translated_str(token, path);

    // parse arguments
    let mut args_vec: Vec<String> = Vec::new();
    loop {
        let arg_str_ptr = *translated_ref(token, args);
        if arg_str_ptr == 0 {
            break;
        }
        args_vec.push(translated_str(token, arg_str_ptr as *const u8));
        unsafe {
            args = args.add(1);
        }
    }
    // open file
>>>>>>> f2c3323c
    if let Some(app_inode) = open_file(path.as_str(), OpenFlags::RDONLY) {
        let all_data = app_inode.read_all();
        let task = current_task().unwrap();
        
        // let argc = args_vec.len();
        task.exec(all_data.as_slice(), args_vec);
        
        let p = task.inner_exclusive_access().trap_cx_ppn.to_kern().get_ref::<TrapContext>().x[2];
        // return p because cx.x[10] will be covered with it later
        p as isize
    } else {
        -1
    }
}

/// If there is not a child process whose pid is same as given, return -1.
/// Else if there is a child process but it is still running, return -2.
pub async fn sys_waitpid(pid: isize, exit_code_ptr: usize) -> isize {
    //info!("sys_waitpid: pid = {}, exit_code_ptr = {:#x}", pid, exit_code_ptr);
    let task = current_task().unwrap();
    // find a child process

    // ---- access current PCB exclusively
    let inner = task.inner_exclusive_access();
    if !inner
        .children
        .iter()
        .any(|p| pid == -1 || pid as usize == p.getpid())
    {
        return -1;
        // ---- release current PCB
    }
    let pair = inner.children.iter().enumerate().find(|(_, p)| {
        // ++++ temporarily access child PCB exclusively
        p.inner_exclusive_access().is_zombie() && (pid == -1 || pid as usize == p.getpid())
        // ++++ release child PCB
    });
    if let Some((idx, _)) = pair {
        //info!("sys_waitpid: found zombied child process");
        let child = inner.children.remove(idx);
        // confirm that child will be deallocated after being removed from children list
        assert_eq!(Arc::strong_count(&child), 1);
        let found_pid = child.getpid();
        // ++++ temporarily access child PCB exclusively
        let exit_code = child.inner_exclusive_access().exit_code;
        // ++++ release child PCB
        *translated_refmut(inner.vm_space.token(), exit_code_ptr as *mut i32) = exit_code;
        found_pid as isize
    } else {
        -2
    }
    // ---- release current PCB automatically
}

<<<<<<< HEAD
pub async fn sys_yield() -> isize {
    crate::async_utils::yield_now().await;
    0
}
=======
>>>>>>> f2c3323c
pub fn sys_brk(addr: VirtAddr) -> isize {
    let task = current_task().unwrap();
    let ret  = task.inner_exclusive_access().vm_space.reset_heap_break(addr).0 as isize;
    ret
}<|MERGE_RESOLUTION|>--- conflicted
+++ resolved
@@ -1,20 +1,12 @@
 use crate::fs::{open_file, OpenFlags};
-<<<<<<< HEAD
-use crate::mm::{translated_refmut, translated_str, VirtAddr, VmSpace, VmSpaceHeapExt};
+use crate::mm::{translated_refmut, translated_str, translated_ref,VirtAddr, VmSpace, VmSpaceHeapExt};
 use crate::task::processor::current_trap_cx;
 use crate::task::schedule::spawn_user_task;
-=======
-use crate::mm::{translated_ref, translated_refmut, translated_str, VirtAddr, VmSpace, VmSpaceHeapExt};
->>>>>>> f2c3323c
 use crate::task::{
     current_task, current_user_token, exit_current_and_run_next,
 };
-<<<<<<< HEAD
-use alloc::sync::Arc;
-=======
 use crate::trap::TrapContext;
 use alloc::{sync::Arc, vec::Vec, string::String};
->>>>>>> f2c3323c
 use log::info;
 
 pub fn sys_exit(exit_code: i32) -> isize {
@@ -23,14 +15,6 @@
     panic!("Unreachable in sys_exit!");
 }
 
-<<<<<<< HEAD
-=======
-pub fn sys_yield() -> isize {
-    suspend_current_and_run_next();
-    0
-}
-
->>>>>>> f2c3323c
 
 pub fn sys_getpid() -> isize {
     current_task().unwrap().pid.0 as isize
@@ -54,20 +38,15 @@
     new_pid as isize
 }
 
-<<<<<<< HEAD
-pub async fn sys_exec(path: usize) -> isize {
-    //info!("sys_exec: path = {:#x}", path);
+pub async fn sys_exec(path: usize, args: usize) -> isize {
+    let mut args = args as *const usize;
     let token = current_user_token();
     let path = translated_str(token, path as *const u8);
-=======
-pub fn sys_exec(path: *const u8, mut args: *const usize) -> isize {
-    let token = current_user_token();
-    let path = translated_str(token, path);
 
     // parse arguments
     let mut args_vec: Vec<String> = Vec::new();
     loop {
-        let arg_str_ptr = *translated_ref(token, args);
+        let arg_str_ptr = *translated_ref(token, args as *const usize);
         if arg_str_ptr == 0 {
             break;
         }
@@ -77,7 +56,6 @@
         }
     }
     // open file
->>>>>>> f2c3323c
     if let Some(app_inode) = open_file(path.as_str(), OpenFlags::RDONLY) {
         let all_data = app_inode.read_all();
         let task = current_task().unwrap();
@@ -132,13 +110,10 @@
     // ---- release current PCB automatically
 }
 
-<<<<<<< HEAD
 pub async fn sys_yield() -> isize {
     crate::async_utils::yield_now().await;
     0
 }
-=======
->>>>>>> f2c3323c
 pub fn sys_brk(addr: VirtAddr) -> isize {
     let task = current_task().unwrap();
     let ret  = task.inner_exclusive_access().vm_space.reset_heap_break(addr).0 as isize;
