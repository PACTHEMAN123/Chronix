use crate::fs::{open_file, OpenFlags};
use crate::mm::{translated_refmut, translated_str, VirtAddr, VmSpace, VmSpaceHeapExt};
use crate::task::{
    add_task, current_task, current_user_token, exit_current_and_run_next,
};
use alloc::sync::Arc;

pub fn sys_exit(exit_code: i32) -> ! {
    exit_current_and_run_next(exit_code);
    panic!("Unreachable in sys_exit!");
}

<<<<<<< HEAD
pub fn sys_get_time() -> isize {
    get_time_ms() as isize
}
=======
pub fn sys_yield() -> isize {
    suspend_current_and_run_next();
    0
}

>>>>>>> 82459e0a

pub fn sys_getpid() -> isize {
    current_task().unwrap().pid.0 as isize
}

pub fn sys_fork() -> isize {
    let current_task = current_task().unwrap();
    let new_task = current_task.fork();
    let new_pid = new_task.pid.0;
    // modify trap context of new_task, because it returns immediately after switching
    let trap_cx = new_task.inner_exclusive_access().get_trap_cx();
    // we do not have to move to next instruction since we have done it before
    // for child process, fork returns 0
    trap_cx.x[10] = 0;
    // add new task to scheduler
    add_task(new_task);
    new_pid as isize
}

pub fn sys_exec(path: *const u8) -> isize {
    let token = current_user_token();
    let path = translated_str(token, path);
    if let Some(app_inode) = open_file(path.as_str(), OpenFlags::RDONLY) {
        let all_data = app_inode.read_all();
        let task = current_task().unwrap();
        task.exec(all_data.as_slice());
        0
    } else {
        -1
    }
}

/// If there is not a child process whose pid is same as given, return -1.
/// Else if there is a child process but it is still running, return -2.
pub fn sys_waitpid(pid: isize, exit_code_ptr: *mut i32) -> isize {
    let task = current_task().unwrap();
    // find a child process

    // ---- access current PCB exclusively
    let mut inner = task.inner_exclusive_access();
    if !inner
        .children
        .iter()
        .any(|p| pid == -1 || pid as usize == p.getpid())
    {
        return -1;
        // ---- release current PCB
    }
    let pair = inner.children.iter().enumerate().find(|(_, p)| {
        // ++++ temporarily access child PCB exclusively
        p.inner_exclusive_access().is_zombie() && (pid == -1 || pid as usize == p.getpid())
        // ++++ release child PCB
    });
    if let Some((idx, _)) = pair {
        let child = inner.children.remove(idx);
        // confirm that child will be deallocated after being removed from children list
        assert_eq!(Arc::strong_count(&child), 1);
        let found_pid = child.getpid();
        // ++++ temporarily access child PCB exclusively
        let exit_code = child.inner_exclusive_access().exit_code;
        // ++++ release child PCB
        *translated_refmut(inner.vm_space.token(), exit_code_ptr) = exit_code;
        found_pid as isize
    } else {
        -2
    }
    // ---- release current PCB automatically
}

<<<<<<< HEAD
pub fn sys_yield() -> isize {
    // todo : (implementation) crate::async_utils::yield_now().await;
    0
=======
pub fn sys_brk(addr: VirtAddr) -> isize {
    let task = current_task().unwrap();
    let ret  = task.inner_exclusive_access().vm_space.reset_heap_break(addr).0 as isize;
    ret
>>>>>>> 82459e0a
}<|MERGE_RESOLUTION|>--- conflicted
+++ resolved
@@ -10,17 +10,9 @@
     panic!("Unreachable in sys_exit!");
 }
 
-<<<<<<< HEAD
 pub fn sys_get_time() -> isize {
     get_time_ms() as isize
 }
-=======
-pub fn sys_yield() -> isize {
-    suspend_current_and_run_next();
-    0
-}
-
->>>>>>> 82459e0a
 
 pub fn sys_getpid() -> isize {
     current_task().unwrap().pid.0 as isize
@@ -90,14 +82,12 @@
     // ---- release current PCB automatically
 }
 
-<<<<<<< HEAD
 pub fn sys_yield() -> isize {
     // todo : (implementation) crate::async_utils::yield_now().await;
     0
-=======
+}
 pub fn sys_brk(addr: VirtAddr) -> isize {
     let task = current_task().unwrap();
     let ret  = task.inner_exclusive_access().vm_space.reset_heap_break(addr).0 as isize;
     ret
->>>>>>> 82459e0a
 }