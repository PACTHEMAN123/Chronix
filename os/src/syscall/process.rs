--- conflicted
+++ resolved
@@ -1,20 +1,12 @@
 use crate::fs::{open_file, OpenFlags};
-<<<<<<< HEAD
-use crate::mm::{translated_refmut, translated_str, VirtAddr, VmSpace, VmSpaceHeapExt};
+use crate::mm::{translated_refmut, translated_str, translated_ref,VirtAddr, VmSpace, VmSpaceHeapExt};
 use crate::task::processor::current_trap_cx;
 use crate::task::schedule::spawn_user_task;
-=======
-use crate::mm::{translated_ref, translated_refmut, translated_str, VirtAddr, VmSpace, VmSpaceHeapExt};
->>>>>>> 3ba1fa52
 use crate::task::{
     current_task, current_user_token, exit_current_and_run_next,
 };
-<<<<<<< HEAD
-use alloc::sync::Arc;
-=======
 use crate::trap::TrapContext;
 use alloc::{sync::Arc, vec::Vec, string::String};
->>>>>>> 3ba1fa52
 use log::info;
 
 pub fn sys_exit(exit_code: i32) -> isize {
@@ -46,20 +38,15 @@
     new_pid as isize
 }
 
-<<<<<<< HEAD
-pub async fn sys_exec(path: usize) -> isize {
-    //info!("sys_exec: path = {:#x}", path);
+pub async fn sys_exec(path: usize, args: usize) -> isize {
+    let mut args = args as *const usize;
     let token = current_user_token();
     let path = translated_str(token, path as *const u8);
-=======
-pub fn sys_exec(path: *const u8, mut args: *const usize) -> isize {
-    let token = current_user_token();
-    let path = translated_str(token, path);
 
     // parse arguments
     let mut args_vec: Vec<String> = Vec::new();
     loop {
-        let arg_str_ptr = *translated_ref(token, args);
+        let arg_str_ptr = *translated_ref(token, args as *const usize);
         if arg_str_ptr == 0 {
             break;
         }
@@ -69,7 +56,6 @@
         }
     }
     // open file
->>>>>>> 3ba1fa52
     if let Some(app_inode) = open_file(path.as_str(), OpenFlags::RDONLY) {
         let all_data = app_inode.read_all();
         let task = current_task().unwrap();
