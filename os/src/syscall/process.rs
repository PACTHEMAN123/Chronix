--- conflicted
+++ resolved
@@ -2,18 +2,14 @@
 
 use core::ptr::null;
 use core::sync::atomic::Ordering;
-<<<<<<< HEAD
 use crate::fs::{
     ext4::open_file,
     OpenFlags,
 };
 use crate::mm::{copy_out, UserCheck};
 use crate::mm::{translated_refmut, translated_str, translated_ref,VirtAddr, vm::{VmSpace, VmSpaceHeapExt}};
-=======
-use crate::fs::ext4::{open_file, OpenFlags};
 use crate::processor::processor::{current_processor, current_trap_cx};
 use crate::mm::{translated_refmut, translated_str, translated_ref};
->>>>>>> 995247f9
 use crate::task::schedule::spawn_user_task;
 use crate::task:: exit_current_and_run_next;
 use crate::processor::processor::{current_task,current_user_token, current_processor, current_trap_cx};
@@ -205,16 +201,10 @@
     // get the all target zombie process
     let res_task = {
         let children = task.children();
-<<<<<<< HEAD
         if  children.is_empty() {
             info!("[sys_waitpid]: fail on no child");
             return -1;
         }
-=======
-        // if children.is_empty(){
-        //     info!("sys_waitpid: no child process");
-        // }
->>>>>>> 995247f9
         match pid {
             -1 => {
                 children
@@ -237,9 +227,9 @@
             }
         }.cloned()
     };
-<<<<<<< HEAD
 
     if let Some(res_task) = res_task {
+        res_task.time_recorder().update_child_time(res_task.time_recorder().time_pair());
         if exit_code_ptr != 0 {
             let exit_code = res_task.exit_code();
             let exit_code_bytes: &[u8] = unsafe {
@@ -307,23 +297,6 @@
         }
         task.remove_child(child_pid);
         return child_pid as isize;
-=======
-    // find a child process
-    // ---- access current PCB exclusively
-    if let Some(res) = res {
-        //info!("now task {} remove child {} and return its exit code {}", task.tid(),res.tid(),res.exit_code.load(Ordering::Relaxed));
-        task.time_recorder().update_child_time(res.time_recorder().time_pair());
-        let tid = res.tid();
-        task.remove_child(tid);
-        let exit_code = res.exit_code.load(Ordering::Relaxed);
-        *translated_refmut(task.with_vm_space(|m| m.get_page_table().get_token()), exit_code_ptr as *mut i32) = exit_code;
-        res.tid() as isize
-    }  else {
-        // todo : if the waiting task isn't zombie yet, then this time this task should do await, until the waiting task do_exit then use SIGHLD to wake up this task.
-        // todo signal handling
-        // todo : handle the children time record for parent in this case
-        -2
->>>>>>> 995247f9
     }
 }
 /// yield immediatly to another process
