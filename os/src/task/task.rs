--- conflicted
+++ resolved
@@ -54,11 +54,6 @@
 use super::tid::{PGid, Pid, Tid, TidAddress, TidHandle};
 /// pack Arc<Spin> into a struct
 pub type Shared<T> = Arc<SpinNoIrqLock<T>>;
-<<<<<<< HEAD
-/// pack FDtable as a struct
-pub type FDTable = Vec<Option<Arc<dyn File>>>;
-=======
->>>>>>> 46c15a94
 /// new a shared object
 pub fn new_shared<T>(data: T) -> Shared<T> {
     Arc::new(SpinNoIrqLock::new(data))
@@ -97,11 +92,7 @@
     /// child tasks
     pub children: Shared<BTreeMap<Pid, Arc<TaskControlBlock>>>,
     /// file descriptor table
-<<<<<<< HEAD
-    pub fd_table: Shared<Vec<Option<Arc<dyn File>>>>,
-=======
     pub fd_table: Shared<FdTable>,
->>>>>>> 46c15a94
     /// thread group which contains this task
     pub thread_group: Shared<ThreadGroup>,
     /// process group id
