--- conflicted
+++ resolved
@@ -106,13 +106,9 @@
     /// current working dentry
     pub cwd: Shared<Arc<dyn Dentry>>,
     /// ELF file the task executes
-<<<<<<< HEAD
-    pub elf: Shared<Arc<dyn File>>,
+    pub elf: Shared<Option<Arc<dyn File>>>,
     /// Interval timers for the task.
     pub itimers: Shared<[ITimer; 3]>,
-=======
-    pub elf: Shared<Option<Arc<dyn File>>>,
->>>>>>> 07163307
     #[cfg(feature = "smp")]
     /// sche_entity of the task
     pub sche_entity: Shared<TaskLoadTracker>,
@@ -175,12 +171,8 @@
         task_status: TaskStatus,
         sig_manager: SigManager,
         cwd: Arc<dyn Dentry>,
-<<<<<<< HEAD
-        elf: Arc<dyn File>,
-        itimers: [ITimer;3]
-=======
+        itimers: [ITimer;3],
         elf: Option<Arc<dyn File>>
->>>>>>> 07163307
     );
     #[cfg(feature = "smp")]
     generate_with_methods!(
@@ -293,78 +285,7 @@
 
 impl TaskControlBlock {
     /// new a task with elf data
-<<<<<<< HEAD
-    pub fn new(elf_data: &[u8], elf_file: Arc<dyn File>) -> Self {
-        // note: the kernel stack must be allocated before the user page table is created
-        // alloc a pid and a kernel stack in kernel space
-        let tid_handle = tid_alloc();
-        let pgid = tid_handle.0;
-        // memory_set with elf program headers/trampoline/trap context/user stack
-        let (vm_space, mut user_sp, entry_point, _auxv) = UserVmSpace::from_elf(elf_data, INIT_VMSPACE.lock().deref());
-
-        let trap_cx_ppn = vm_space.get_page_table()
-            .translate_vpn(VirtAddr::from(Constant::USER_TRAP_CONTEXT_BOTTOM).floor())
-            .unwrap();
-
-        // set argc to zero
-        user_sp -= 8;
-        // let _ = vm_space.handle_page_fault(VirtAddr::from(user_sp), PageFaultAccessType::WRITE);
-        // *translated_refmut(vm_space.get_page_table().get_token(), user_sp as *mut usize) = 0;
-
-        // initproc should set current working dir to root dentry
-        let root_dentry = {
-            let dcache = DCACHE.lock();
-            Arc::clone(dcache.get("/").unwrap())
-        };
-
-        let task_control_block = Self {
-            tid: tid_handle,
-            leader: None,
-            is_leader: true,
-            trap_cx_ppn: UPSafeCell::new(trap_cx_ppn),
-            waker: UPSafeCell::new(None),
-            tid_address: UPSafeCell::new(TidAddress::new()),
-            time_recorder: UPSafeCell::new(TimeRecorder::new()),
-            exit_code: AtomicI32::new(0),
-            base_size: AtomicUsize::new(user_sp),
-            task_status: SpinNoIrqLock::new(TaskStatus::Ready),
-            vm_space: new_shared(vm_space),
-            parent: new_shared(None),
-            children:new_shared(BTreeMap::new()),
-            fd_table: new_shared(FdTable::new()),
-            thread_group: new_shared(ThreadGroup::new()),
-            pgid: new_shared(pgid),
-            sig_manager: new_shared(SigManager::new()),
-            sig_ucontext_ptr: AtomicUsize::new(0),
-            cwd: new_shared(root_dentry), 
-            elf: new_shared(elf_file),
-            itimers: new_shared([ITimer::ZERO; 3]),
-            #[cfg(feature = "smp")]
-            sche_entity: new_shared(TaskLoadTracker::new()),
-            #[cfg(feature = "smp")]
-            cpu_allowed: AtomicUsize::new(15), 
-            #[cfg(feature = "smp")]
-            processor_id: AtomicUsize::new(current_processor().id())  
-        };
-        info!("in new");
-        // prepare TrapContext in user space
-        let trap_cx = task_control_block.get_trap_cx();
-        *trap_cx = TrapContext::app_init_context(
-            entry_point,
-            user_sp,
-            0,
-            0,
-            0,
-        );
-        task_control_block.get_trap_cx().set_arg_nth(0, user_sp); // set a0 to user_sp
-        task_control_block
-    }
-
-    /// new a task with elf data
-    pub fn new_from_file(elf_file: Arc<dyn File>) -> Self {
-=======
     pub fn new<T: Reader + ?Sized>(elf: &xmas_elf::ElfFile<'_, T>, elf_file: Option<Arc<dyn File>>) -> Result<Self, SysError> {
->>>>>>> 07163307
         // note: the kernel stack must be allocated before the user page table is created
         // alloc a pid and a kernel stack in kernel space
         let tid_handle = tid_alloc();
