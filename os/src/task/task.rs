--- conflicted
+++ resolved
@@ -1,5 +1,4 @@
 //!Implementation of [`TaskControlBlock`]
-<<<<<<< HEAD
 use super::{pid_alloc, schedule, PidHandle};
 use crate::config::TRAP_CONTEXT;
 use crate::fs::{File, Stdin, Stdout};
@@ -15,20 +14,12 @@
     cell::RefMut,
     task::Waker,
 };
-=======
-use super::TaskContext;
-use super::{pid_alloc, KernelStack, PidHandle};
-use crate::config::{PAGE_SIZE_BITS, TRAP_CONTEXT};
-use crate::fs::{File, Stdin, Stdout};
-use crate::mm::{PhysPageNum, UserVmSpace, VirtAddr, VmSpace, KERNEL_SPACE, translated_refmut, translated_str, VirtPageNum, VmSpacePageFaultExt, PageFaultAccessType};
-use crate::sync::UPSafeCell;
-use crate::trap::{trap_handler, TrapContext};
+use crate::config::PAGE_SIZE_BITS;
+use crate::mm::{ translated_refmut, translated_str, VirtPageNum, VmSpacePageFaultExt, PageFaultAccessType};
 use alloc::slice;
-use alloc::{sync::{Arc, Weak}, vec::*, string::String, vec};
+use alloc::{vec::*, string::String, };
 use virtio_drivers::PAGE_SIZE;
-use core::cell::RefMut;
 use core::ptr::slice_from_raw_parts_mut;
->>>>>>> 3ba1fa52
 
 use log::*;
 use crate::logging;
@@ -102,16 +93,11 @@
             .translate(VirtAddr::from(TRAP_CONTEXT).into())
             .unwrap()
             .ppn();
-<<<<<<< HEAD
-=======
 
         // set argc to zero
         user_sp -= 8;
         vm_space.handle_page_fault(VirtAddr::from(user_sp), PageFaultAccessType::WRITE);
         *translated_refmut(vm_space.token(), user_sp as *mut usize) = 0;
-
-        let kernel_stack_top = kernel_stack.get_top();
->>>>>>> 3ba1fa52
         let task_control_block = Self {
             pid: pid_handle,
             inner: 
@@ -145,7 +131,6 @@
         task_control_block.inner_exclusive_access().get_trap_cx().x[10] = user_sp; // set a0 to user_sp
         task_control_block
     }
-<<<<<<< HEAD
     pub fn set_waker(&self, waker: Waker) {
         unsafe{
             (*self.inner.get()).waker = Some(waker);
@@ -157,16 +142,10 @@
         let waker = inner.waker_ref();
         waker.unwrap().wake_by_ref();
     }
-    pub fn exec(&self, elf_data: &[u8]) {
-        // memory_set with elf program headers/trampoline/trap context/user stack
-        //info!("into task exec");
-        let (vm_space, user_sp, entry_point) = UserVmSpace::from_elf(elf_data);
-=======
     pub fn exec(&self, elf_data: &[u8], args: Vec<String>) {
         const SIZE_OF_USIZE: usize = core::mem::size_of::<usize>();
         // memory_set with elf program headers/trampoline/trap context/user stack
         let (mut vm_space, mut user_sp, entry_point) = UserVmSpace::from_elf(elf_data);
->>>>>>> 3ba1fa52
         let trap_cx_ppn = vm_space
             .translate(VirtAddr::from(TRAP_CONTEXT).into())
             .unwrap()
