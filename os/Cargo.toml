[package]
name = "os"
version = "0.1.0"
authors = ["Yifan Wu <shinbokuow@163.com>"]
edition = "2021"

# See more keys and their definitions at https://doc.rust-lang.org/cargo/reference/manifest.html

[dependencies]
riscv = { git = "https://github.com/rcore-os/riscv", features = ["inline-asm"] }
lazy_static = { version = "1.4.0", features = ["spin_no_std"] }
buddy_system_allocator = "0.6"
bitflags = "1.2.1"
xmas-elf = "0.7.0"
log = "0.4"
sbi-rt = { version = "0.0.2", features = ["legacy"] }
virtio-drivers = { version = "0.7" }
<<<<<<< HEAD
lwext4_rust = { path = "../lwext4_rust" }
async-task = { version = "4.7.1", default-features = false }
=======
lwext4_rust = { path = "../vendor/lwext4_rust" }
bitmap-allocator = { path = "../vendor/bitmap-allocator" }
>>>>>>> 82459e0a

[profile.release]
debug = true<|MERGE_RESOLUTION|>--- conflicted
+++ resolved
@@ -15,13 +15,9 @@
 log = "0.4"
 sbi-rt = { version = "0.0.2", features = ["legacy"] }
 virtio-drivers = { version = "0.7" }
-<<<<<<< HEAD
-lwext4_rust = { path = "../lwext4_rust" }
 async-task = { version = "4.7.1", default-features = false }
-=======
 lwext4_rust = { path = "../vendor/lwext4_rust" }
 bitmap-allocator = { path = "../vendor/bitmap-allocator" }
->>>>>>> 82459e0a
 
 [profile.release]
 debug = true