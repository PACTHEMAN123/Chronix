--- conflicted
+++ resolved
@@ -145,8 +145,6 @@
         sys_yield();
     }
 }
-<<<<<<< HEAD
-=======
 
 /// Action for a signal
 #[repr(C, align(16))]
@@ -259,7 +257,6 @@
     sys_sigreturn()
 }
 
->>>>>>> f2c3323c
 pub fn brk(new_brk: usize) -> isize {
     sys_brk(new_brk)
 }